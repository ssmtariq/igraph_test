--- conflicted
+++ resolved
@@ -4,7 +4,6 @@
 
 ### Added
 
-<<<<<<< HEAD
  - Eulerian paths/cycles
    * `igraph_is_eulerian()`: finds out whether an Eulerian path/cycle exists.
    * `igraph_eulerian_path()`: returns an Eulerian path.
@@ -13,33 +12,32 @@
    * `igraph_is_graphical()` checks if a degree sequence has a realization as a simple or multigraph, with or without self-loops.
    * `igraph_is_bigraphical()` checks if two degree sequences have a realization as a bipartite graph.
    * `igraph_realize_degree_sequence()` now supports constructing non-simple graphs as well.
-=======
-### Changed
-
-### Fixed
-
-### Other
-
-## [0.8.3]
-
-### Added
-
->>>>>>> cafe1e4d
- - `igraph_vector_binsearch_slice()` performs binary search on a sorted slice of a vector.
 
 ### Changed
 
-<<<<<<< HEAD
  - `igraph_community_multilevel()`: added resolution parameter.
  - `igraph_modularity()` and `igraph_modularity_matrix()`: added resolution parameter.
  - `igraph_modularity()` now supports computing the directed version of modularity.
  - `cutoff=0` is no longer interpreted as infinity (i.e. no cutoff) in `betweenness`, `edge_betweenness` and `closeness`. If no cutoff is desired, use a negative value such as `cutoff=-1`.
  - `igraph_realize_degree_sequence()` has an additional argument controlling whether multi-edges or self-loops are allowed.
  - `igraph_is_degree_sequence()` and `igraph_is_graphical_degree_sequence()` are deprecated in favour of the newly added `igraph_is_graphical()`.
- - `igraph_eigenvector_centrality()` assumes the adjacency matrix of undirected graphs to have twice the number of self-loops for each vertex on the diagonal.
-=======
+
+### Fixed
+
+### Other
+
+ - Documentation improvements.
+ - Improved error and warning messages.
+
+## [0.8.3]
+
+### Added
+
+ - `igraph_vector_binsearch_slice()` performs binary search on a sorted slice of a vector.
+
+### Changed
+
  - `igraph_eigenvector_centrality()` assumes the adjacency matrix of undirected graphs to have twice the number of self-loops for each vertex on the diagonal. This makes the results consistent between an undirected graph and its directed equivalent when each edge is replaced by a mutual edge pair.
->>>>>>> cafe1e4d
 
 ### Fixed
 
