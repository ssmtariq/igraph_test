<<<<<<< HEAD
2007-03-08  Gabor Csardi  <csardi@rmki.kfki.hu>

	* src/games.c (igraph_lastcit_game) : added
	* src/measure_dynamics.c (igraph_measure_dynamics_lastcit)
	(igraph_measure_dynamics_lastcit_st) : added

	* src/games.c (igraph_lastcit_game) : 'directed' argument added
	
2007-03-06  Gabor Csardi  <csardi@rmki.kfki.hu>

	* src/measure_dynamics.c (igraph_measure_dynamics_citingcat_id_age)
	(igraph_measure_dynamics_citedcat_id_age) : standard deviation
	calculation corrected
=======
2007-03-12  Tamas Nepusz  <ntamas@rmki.kfki.hu>

	* interfaces/python/package/__init__.py : added Graph.summary,
	extended Histogram with mean and sd calculations
>>>>>>> 48346956

2007-03-06  Tamas Nepusz  <ntamas@rmki.kfki.hu>

	* src/structural_properties.c (igraph_topological_sorting) :
	added
	* interfaces/python/graphobject.c
	(igraphmodule_GraphObject_topological_sorting) : added
	* examples/simple/igraph_topological_sorting : added

<<<<<<< HEAD
2007-03-05  Gabor Csardi  <csardi@rmki.kfki.hu>

	* src/measure_dynamics.c (igraph_measure_dynamics_citingcat_id_age) : 
	bug corrected

=======
>>>>>>> 48346956
2007-02-21  Gabor Csardi  <csardi@rmki.kfki.hu>

	* src/foreign-pajek-lexer.l : modified to read file with MacOS 
	'end of line' characters correctly

2007-02-18  Gabor Csardi  <csardi@rmki.kfki.hu>

	* src/adjlist.c (igraph_i_lazy_adjlist_init)
	(igraph_i_lazy_adjlist_destroy, igraph_i_lazy_adjlist_get_real) :
	added IGRAPH_I_SORT_SIMPLIFY type of lazy adjlist, this sorts 
	and simplifies the adjacency vectors
	
	* src/structural_properties.c (igraph_transitivity_local_undirected)
	(igraph_transitivity_local_undirected1)
	(igraph_transitivity_local_undirected2)
	(igraph_transitivity_local_undirected4) : local transitivity 
	calculation reorganized
	* examples/simple/igraph_local_transitivity.c : added, but not part
	of the test cases yet

2007-02-09  Gabor Csardi  <csardi@rmki.kfki.hu>

	* src/structural_properties.c (igraph_transitivity_local_undirected) :
	rewritten to use lazy adjacency lists

	* src/adjlist.c (igraph_i_lazy_adjlist_get_real) : error handling
	rewritten to eliminate compiler warnings

2007-02-06  Tamas Nepusz  <ntamas@rmki.kfki.hu>

	* interfaces/python/src/graphobject.c : removed some operator
	implementations from the low-level interface
	* interfaces/python/package/__init__.py : added addition, subtraction,
	multiplication operators with the usual semantics

2007-02-06  Gabor Csardi  <csardi@rmki.kfki.hu>

	* src/structural_properties.c
	(igraph_transitivity_avglocal_undirected)
	(igraph_transitivity_local_undirected)
	(igraph_transitivity_undirected) : corrected overflow bug

2007-02-05  Gabor Csardi  <csardi@rmki.kfki.hu>

	* src/vector_ptr.c (igraph_vector_ptr_remove) : replaced
	memcpy with memmove

	* src/igraph.h (igraph_i_lazy_adjlist_t, igraph_i_lazy_adjlist_get) :
	added
	* src/adjlist.c (igraph_i_lazy_adjlist_init)
	(igraph_i_lazy_adjlist_destroy, igraph_i_lazy_adjlist_get_real) :
	added
	
2007-02-04  Gabor Csardi  <csardi@rmki.kfki.hu>

	* src/adjlist.c (igraph_i_adjlist_simplify) : added
	* src/structural_properties.c (igraph_transitivity_undirected) :
	rewritten to be faster for graphs with skewed degree distribution

	* src/structural_properties.c 
	(igraph_transitivity_avglocal_undirected) : rewritten to be faster
	on graphs with skewed degree distribution, it also handles
	multiple and loop edges well, it ignores them.
	
2007-02-02  Gabor Csardi  <csardi@rmki.kfki.hu>

	* src/cores.c (igraph_k_cores) : renamed to igraph_coreness

2007-01-28  Tamas Nepusz  <ntamas@rmki.kfki.hu>

	* src/igraph_trie.c (igraph_trie_check) : added
	* src/foreign-graphml.c : fixed a bug when reading a graph with
	invalid attribute keys
	* examples/simple/test.gxl : extended to include an invalid attribute
	* examples/simple/igraph_trie.c : added test case for
	igraph_trie_check

2007-01-26  Tamas Nepusz  <ntamas@rmki.kfki.hu>

	* src/foreign-graphml.c : now supports graph attributes
	* src/type_indexededgelist.c (igraph_empty_attrs) : added
	* src/igraph.h : updated
	
	* src/attributes.c (igraph_i_attribute_init) : added attr parameter
	* src/attributes.h (igraph_i_attribute_init) : updated
	
	* interfaces/python/igraphmodule.c : updated for new init attribute
	handler
	* interfaces/R/src/rinterface.c : updated for new init attribute
	handler
	
	* examples/simple/test.gxl : added a graph attribute for testing

2007-01-07  Gabor Csardi  <csardi@rmki.kfki.hu>

	* src/cliques.c (igraph_i_cliques) : free storage after an error,
	allocate each vector in the pointer vector separately

	* src/cliques.c (igraph_cliques) : max_size=0 means no limit and
	not the largest cliques
	(igraph_largest_cliques) : added
	(igraph_independent_vertex_sets) : max_size=0 means no limit and
	not the largest cliques
	(igraph_largest_independent_vertex_sets) : added

	* examples/simple/igraph_independent_sets.c : updated
	* examples/simple/igraph_cliques.c : updated

	* src/cliques.c (igraph_i_cliques_free_res) : make it a bit more
	sophisticated
	(igraph_i_find_k_cliques) : added
	(igraph_i_cliques) : separated into 3
	(igraph_cliques, igraph_largest_cliques) : updated
	(igraph_i_largest_cliques) : added
	(igraph_largest_independent_vertex_sets) : updated

2007-01-06  Gabor Csardi  <csardi@rmki.kfki.hu>

	* src/cliques.c (igraph_i_cliques) : bug corrected

2007-01-04  Tamas Nepusz  <ntamas@rmki.kfki.hu>

	* src/cliques.c (igraph_cliques, igraph_independent_vertex_sets)
	(igraph_maximal_cliques, igraph_maximal_independent_vertex_sets)
	(igraph_clique_number, igraph_independence_number) : added

	* src/igraph_set.c : added

	* src/adjlist.c (igraph_i_adjlist_sort)
	(igraph_i_adjlist_init_complementer) : added

	* tests/cliques.at : added

2006-12-30  Gabor Csardi  <csardi@rmki.kfki.hu>

	* src/cores.c (igraph_kcores) : added

2006-12-18  Gabor Csardi  <csardi@rmki.kfki.hu>

	* src/structure_generators.c (igraph_connect_neighborhood) : added
	(igraph_lattice) : 'nei' argument implemented

	* src/games.c (igraph_rewire_edges, igraph_watts_strogatz_game) : added

	* src/structure_generators.c (igraph_connect_neighorhood) : two bugs
	corrected

	* src/games.c (igraph_rewire_edges, igraph_watts_strogatz_game) : 
	argument checks added

	* src/structure_generators.c (igraph_connect_neigborhood) : bug
	corrected. Really.
	
2006-12-09  Tamas Nepusz  <ntamas@rmki.kfki.hu>

	* src/games.c (igraph_preference_game)
	(igraph_asymmetric_preference_game) : the types of the generated
	vertices can now be returned.
	* interfaces/python/src/graphobject.c (igraphmodule_Graph_Preference)
	(igraphmodule_Graph_Asymmetric_Preference) : added attribute argument
	to store vertex types in the given attribute
	* interfaces/python/src/edgeseqobject.c,
	interfaces/python/src/vertexseqobject.c : mass assignment of attributes
	are now supported
	* interfaces/R/src/rinterface.c (R_igraph_preference_game)
	(R_igraph_asymmetric_preference_game) : adopted to the new interface,
	vertex types are silently dropped now

2006-12-06  Gabor Csardi  <csardi@rmki.kfki.hu>

	* src/spectral_properties.c (igraph_laplacian) : isolated vertex bug
	plus multiple edges bug corrected

2006-12-06  Tamas Nepusz  <ntamas@rmki.kfki.hu>

	* src/spectral_properties.c (igraph_laplacian) : isolated vertex
	handling bug corrected
	* interfaces/python/src/graphobject.c (igraphmodule_Graph_laplacian) :
	added

2006-12-05  Gabor Csardi  <csardi@rmki.kfki.hu>

	* src/pottsmodel_2.cpp
	* src/NetDataTypes.cpp
	* src/NetRoutines.cpp : some not needed functions removed

2006-12-03  Tamas Nepusz  <ntamas@rmki.kfki.hu>

	* interfaces/python/src/graphobject.c (igraphmodule_Graph_delete_edges) :
	added by_index keyword argument
	* interfaces/python/package/__init__.py
	(Graph.edge_betweenness_clustering) : added

2006-12-01  Gabor Csardi  <csardi@rmki.kfki.hu>

	* src/spectral_properties.c (igraph_laplacian) : added

2006-11-30  Gabor Csardi  <csardi@rmki.kfki.hu>

	* src/games.c (igraph_callaway_traits_game) : bug corrected

2006-11-29  Tamas Nepusz  <ntamas@rmki.kfki.hu>

	* src/games.c (igraph_preference_game)
	(igraph_asymmetric_preference_game) : added
	* src/igraph.h : added new function declarations
	* interfaces/python/src/graphobject.c
	(igraphmodule_Graph_Preference)
	(igraphmodule_Graph_Asymmetric_Preference) : added
	* interfaces/python/package/test/games.py : added test cases

2006-11-28  Gabor Csardi  <csardi@rmki.kfki.hu>

	* src/structural_properties.c 
	(igraph_transitivity_avglocal_undirected) : added

2006-11-27  Tamas Nepusz  <ntamas@rmki.kfki.hu>

	* src/iterators.c (igraph_vs_vector_copy) : added
	* interfaces/python/src/convert.c
	(igraphmodule_PyObject_to_vs_t) : fixed a memory leak
	* src/flow.c (igraph_i_mincut_value_undirected) :
	fixed a memory leak
	* src/igraph.h : added igraph_st_mincut_value declaration
	* interfaces/python/src/graphobject.c : added some new functions

	* src/games.c (igraph_establishment_game) : bug corrected

2006-11-24  Gabor Csardi  <csardi@kzoo.edu>

	* src/structural_properties.c (igraph_neighborhood_size)
	(igraph_neighborhood, igraph_neighborhood_graphs) : added

2006-11-23  Tamas Nepusz  <ntamas@rmki.kfki.hu>

	* interfaces/python/src/igraphmodule.c
	(igraphmodule_i_attribute_permute_edges) : added
	* interfaces/python/src/graphobject.c : now all functions expecting
	a vertex list accept a single vertex or a None object denoting all
	vertices
	* interfaces/python/src/old_test.py : now checks for proper attribute
	handling in Graph.to_directed

2006-11-22  Tamas Nepusz  <ntamas@rmki.kfki.hu>

	* interfaces/python/src/convert.c (igraphmodule_PyObject_to_vs_t) :
	added
	* interfaces/python/src/graphobject.c
	(igraphmodule_Graph_transitivity_undirected,
	igraphmodule_Graph_transitivity_local_undirected) : added
	* interfaces/python/src/test.py : modified to use the igraph.test
	package
	* interfaces/python/src/old_test.py : renamed from test.py

2006-11-21  Gabor Csardi  <csardi@kzoo.edu>

	* src/type_indexededgelist.c (igraph_delete_vertices) : rewritten

2006-11-19  Gabor Csardi  <csardi@kzoo.edu>

	* src/structural_properties.c (igraph_transitivity) : removed
	(igraph_transitivity_undirected) : made public, modified to "return" 
	with scalar instead of a vector
	(igraph_transitivity_local_undirected) : added
	* examples/simple/igraph_transitivity.c : updated

	* ssrc/flow.c (igraph_i_mincut_value_undirected) : minor change to 
	make it compile with older gcc
	* src/foreign-graphml.c : include <stdarg.h> to make it compile with
	older gcc
	
2006-11-18  Gabor Csardi  <csardi@kzoo.edu>

	* src/igraph.h (igraph_progress) : prototype added

	* src/components.c (igraph_clusters, igraph_clusters_weak)
	(igraph_clusters_strong) : 'no' argument added

	* src/structural_properties.c (igraph_minimum_spanning_tree_unweighted)
	(igraph_minimum_spanning_tree_prim) : vertex and edge attributes are 
	preserved

2006-11-14  Gabor Csardi  <csardi@kzoo.edu>

	* src/structure_generators.c (igraph_extended_chordal_ring) : added

2006-11-14  Tamas Nepusz  <ntamas@rmki.kfki.hu>

	* src/foreign-graphml.c (igraph_graphml_destroy_state) :
	fixed memory leaks
        * src/foreign-graphml.c (igraph_read_graph_graphml) :
	corrected error handling (former implementation assumed that
	execution is stopped after the call to igraph_error, which
	is not true if the error handler is overridden)

2006-11-09  Gabor Csardi  <csardi@kzoo.edu>

	* src/clustertool.cpp (igraph_spinglass_my_community) : 
	return more data: adhesion, cohesion, inner & outer links
	* src/pottsmodel_2.cpp (PottsModel::FindCommunityFromStart) :
	return more data: adhesion, cohesion, inner & outer links

	* src/clustertool.cpp (igraph_spinglass_community) :
	allow interruption
	* src/pottsmodel_2.cpp (PottModel::FindCommunityFromStart) :
	allow interruption

	* src/clustertoop.cpp (igraph_spinglass_my_community) : 
	better error handling
 	
2006-11-07  Gabor Csardi  <csardi@kzoo.edu>

	* src/clustertool.cpp (igraph_spinglass_my_community) : removed 
	unneccesary arguments

2006-11-06  Gabor Csardi  <csardi@kzoo.edu>

	* src/NetDataTypes.cpp : added
	* src/NetRoutines.cpp : added
	* src/pottsmodel_2.cpp : added
	* src/clustertool.cpp : added
	* examples/simple/spinglass.c : added

	* src/clustertool.cpp (igraph_spinglass_community) : cleanup
	(igraph_spinglass_my_community) : added
	* src/pottsmodel_2.cpp (PottsModel::assign_initital_conf)
	(PottsModel::HeatBathLoopupZeroTemp)
	(PottsModel::HeatBathParallelLookup)
	(PottsModel::HeatBathLookup) : update random number generation
	(PottsModel::FindCommunityFromStart) : update to return result
	(PottsModel::WriteClusters) : myq argument not needed
	* examples/simple/spinglass.c : updated
	
2006-11-04  Gabor Csardi  <csardi@kzoo.edu>

	* src/flow.c (igraph_i_vertex_connectivity_directed) : corrected

	* src/flow.c (igraph_vertex_disjoint_paths) : make it work for
	adjacent vertices
	
2006-11-03  Tamas Nepusz  <ntamas@rmki.kfki.hu>

	* interfaces/python, configure.in : modified to use Python's
	distutils build mechanism instead.
	* interfaces/python/package/__init__.py : the Python package is
	now divided into two submodule: igraph._igraph is the interface
	to the C functions, while the main igraph module just imports
	igraph._igraph and adds non time-critical functionality on top
	of it
	* debian/rules : omits Python package generation

2006-10-30  Tamas Nepusz  <ntamas@rmki.kfki.hu>

	* interfaces/python/graphobject.c (igraphmodule_Graph_to_directed)
	(igraphmodule_Graph_to_undirected) : added
	* interfaces/python/test.py : added test cases
	
2006-10-18  Gabor Csardi  <csardi@rmki.kfki.hu>

	* src/games.c (igraph_erdos_renyi_game_gnp) : bug corrected,
	use igraph_real_t, long int is not enough

	* src/structural_properties.c (igraph_constraint) : rewritten,
	weight argument added
	
2006-10-10  Tamas Nepusz  <ntamas@rmki.kfki.hu>

	* src/attributes.h : corrected a typo
	* interfaces/python/igraphmodule.c
	(igraphmodule_i_attribute_add_vertices)
	(igraphmodule_i_attribute_add_edges) : added attr parameter support
	* interfaces/python/test.py : extended NCOL test case
	* src/type_indexededgelist.c (igraph_add_vertices) :
	moved invocation of attribute handler to the end
	
2006-10-10  Gabor Csardi  <csardi@rmki.kfki.hu>

	* src/flow.c (igraph_maxflow_value) : range check bug corrected
	(igraph_st_mincut_value) : check source==target
	(igraph_i_mincut_value_undirected) : remove unneeded directedness check
	(igraph_i_st_vertex_connectivity_directed) : correct neighbor check
	(igraph_i_st_vertex_connectivity_undirected) : add range check
	(igraph_st_vertex_connectivity) : check source==target
	(igraph_st_edge_connectivity) : check source==target
	(igraph_edge_disjoint_paths) : rewritten (unnecessarily)
	(igraph_vertex_disjoint_paths) : rewritten

2006-10-08  Gabor Csardi  <csardi@rmki.kfki.hu>

	* src/foreign-graphml.c (igraph_i_xml_escape) : change ENOMEM to
	IGRAPH_ENOMEM

	* src/conversion.c (igraph_to_directed) : bug eliminated,
	destroy order was different than FINALLY order

	* src/flow.c (igraph_i_maxflow_value_undirected, igraph_maxflow_value)
	(igraph_st_mincut_value, igraph_i_mincut_value_undirected)
	(igraph_mincut_value, igrpah_i_st_vertex_connectivity_undirected)
	(igraph_st_vertex_connectivity,	igraph_i_vertex_connectivity_directed)
	(igraph_i_vertex_connectivity_undirected, igraph_st_edge_connectivity)
	(igraph_edge_connectivity, igraph_edge_disjoint_paths)
	(igraph_vertex_disjoint_paths, igraph_adhesion, igraph_cohesion): added
	(igraph_maxflow, igraph_edge_connectivity_pair)
	(igraph_edge_connectivity, igraph_vertex_connectivity_pair)
	(igraph_vertex_connectivity, igraph_minimum_cut)
	(igraph_minimum_vertex_cut_pair, igraph_minimum_vertex_cut) : 
	removed or renamed

	* src/foreign-graphml.c : #ifdef checks updated to make it work in 
	the R package
	
2006-10-06  Gabor Csardi  <csardi@rmki.kfki.hu>

	* src/attributes.h (igraph_attribute_table_t) : added permute_edges
	* src/attributes.c (igraph_i_attribute_permute_edges) : added
	* interfaces/python/igraphmodule.c (igraphmodule_i_attribute_table) :
	updated
	
	* src/conversion.c (igraph_to_directed) : updated to handle attributes

2006-10-05  Gabor Csardi  <csardi@rmki.kfki.hu>

	* src/heap.c (igraph_i_cutheap_switch, igraph_i_cutheap_sink)
	(igraph_i_cutheap_shift_up, igraph_i_cutheap_init)
	(igraph_i_cutheap_destroy, igraph_i_cutheap_empty)
	(igraph_i_cutheap_active_size, igraph_i_cutheap_size)
	(igraph_i_cutheap_maxvalue, igraph_i_cutheap_popmax)
	(igraph_i_cutheap_update, igraph_i_cutheap_reset_undefine) : added
	
	* examples/simple/igraph_i_cutheap.c : added

	* src/adjlist.c (igraph_i_adjlist_destroy) : check for NULL pointer
	
	* src/flow.c (igraph_minimum_cut, igraph_minimum_vertex_cut_pair)
	(igraph_minimum_vertex_cut) : added
	

2006-09-29  Gabor Csardi  <csardi@rmki.kfki.hu>

	* src/igraph_buckets.c (igraph_buckets_init)
	(igraph_buckets_destroy, igraph_buckets_popmax)
	(igraph_buckets_add) : added
	* src/flow.c (igraph_maxflow) : speed up by using buckets instead
	of a dqueue
	* examples/simple/flow.c : do a real test with a moderate size
	network

2006-09-28  Gabor Csardi  <csardi@rmki.kfki.hu>

	* src/flow.c (igraph_maxflow) : error checks added, bugs corrected
	(igraph_edge_connectivity_pair, igraph_edge_connectivity)
	(igraph_vertex_connectivity_pair, igraph_vertex_connectivity) : added
	* examples/simple/flow.c : added

2006-09-27  Gabor Csardi  <csardi@rmki.kfki.hu>

	* src/flow.c (igraph_maxflow) : rewritten

2006-09-26  Gabor Csardi  <csardi@rmki.kfki.hu>

	* src/foreign.c (igraph_read_graph_dimacs, igraph_write_graph_dimacs)
	: added

	* src/foreign.c (igraph_write_graph_dimacs) : minor change, capacity
	is written with %g instead of %e

	* src/vector.c (igraph_vector_rank) : added

2006-09-25  Gabor Csardi  <csardi@rmki.kfki.hu>

	* src/structural_properties.c (igraph_density) : added loops argument

2006-09-24  Gabor Csardi  <csardi@rmki.kfki.hu>

	* src/flow.c (igraph_maxflow) : added

2006-09-15  Tamas Nepusz  <ntamas@rmki.kfki.hu>

	* src/type_indexededgelist.c (igraph_delete_edges) : corrected
	attribute handling bug
	* interfaces/python/graphobject.c : changed some default params
	* interfaces/python/graphobject.h : corrected docstrings

2006-09-15  Gabor Csardi  <csardi@rmki.kfki.hu>

	* src/structural_proterties.c (igraph_density) : added

2006-09-11  Gabor Csardi  <csardi@rmki.kfki.hu>

	* src/games.c (igraph_grg_game) : bug corrected

2006-09-06  Gabor Csardi  <csardi@rmki.kfki.hu>

	* src/games.c (igraph_grg_game) : new, faster implementation
	* examples/simple/igraph_grg_game.c : slight change to make test 
	succeed with probability 1

2006-09-05  Gabor Csardi  <csardi@rmki.kfki.hu>

	* src/games.c (igraph_grg_game) : added
	* examples/simple/igraph_grg_game.c : added

	* src/games.c (igraph_barabasi_game, igraph_nonlinear_barabasi_game)
	(igraph_recent_degree_game, igraph_barabasi_aging_game)
	(igraph_recent_degree_aging_game) : use actual number of nodes instead
	of 0 in igraph_create, shouldn't change anything but looks nicer

2006-09-04  Gabor Csardi  <csardi@rmki.kfki.hu>

	* src/structural_properties.c (igraph_maxdegree) : added
	* examples/simple/igraph_degree.c : updated to test igraph_maxdegree

2006-08-23  Gabor Csardi  <csardi@rmki.kfki.hu>

	* src/structural_properties.c (igraph_reciprocity) : rewritten to
	eliminate invalid read (& sometimes segfault on windows)

2006-08-17  Gabor Csardi  <csardi@rmki.kfki.hu>

	* src/foreign.c (igraph_read_graph_pajek) : serious memory
	leaks eliminated

	* src/foreign-graphml.c (igraph_i_graphml_sax_handler_error)
	(igraph_i_graphml_destroy_state) : some memory leaks eliminated

	* src/interfaces/python/graphobject.c (igraphmodule_Graph_delete_edges)
	: memory leak eliminated

	* src/igraph_psumtree.c (igraph_i_log2) : added
	(igraph_psumtree_init) : igraph_i_log2 instead of log2 

2006-08-16  Gabor Csardi  <csardi@rmki.kfki.hu>

	* src/foreign-graphml.c (igraph_write_graph_graphml) : 
	added attribute handling

2006-08-14  Gabor Csardi  <csardi@rmki.kfki.hu>

	* src/topology.c (igraph_isoclass_create) : error message if 'number' 
	is out of range

	* examples/simple/graphml.c : updated

	* src/foreign-graphml.c (igraph_i_graphml_parser_state)
	(igraph_i_graphml_destroy_state)
	(igraph_i_graphml_sax_handler_start_element)
	(igraph_i_graphml_sax_handler_end_document)
	(igraph_i_graphml_sax_handler_start_document) : added edgeids
	(igraph_i_graphml_sax_handler_start_document) : trie should note keys

2006-08-11  Gabor Csardi  <csardi@rmki.kfki.hu>

	* src/foreign.c (igraph_read_graph_lgl) : read isolates correctly

2006-08-11  Tamas Nepusz  <ntamas@rmki.kfki.hu>

	* interfaces/python/graphobject.[ch] : fixed Python interface
	* configure.in, interfaces/python/Makefile.am : better installation
	in Mac OS X (now works with Fink's Python installation as well)
	
2006-08-09  Tamas Nepusz  <ntamas@rmki.kfki.hu>
 
 	* configure.in : modified to generate a proper makefile for
 	Intel-based Macs.
 	* interfaces/python/*.c : removed some unused variables

2006-08-08  Gabor Csardi  <csardi@rmki.kfki.hu>

	* src/foreign-graphml.c (igraph_read_graph_graphml) : remove
	'directed' attribute, (somewhat) better error handling, memory leaks
	corrected

	* src/iterators.c (igraph_vs_nonadj) : added
	(igraph_vs_destroy, igraph_vit_create) : added NONADJ type
	* examples/simple/igraph_vs_nonadj.c : added
	
2006-08-08  Gabor Csardi  <csardi@rmki.kfki.hu>

	* src/foreign.c (igraph_read_graph_graphml, igraph_write_graph_graphml)
	: moved to src/foreign-graphml.c

	* src/foreign-graphml.c (igraph_read_graph_graphml) : added
	attribute handling, quite messy and contains known memory leaks

2006-08-02  Gabor Csardi  <csardi@rmki.kfki.hu>

	* src/conversion.c (igraph_to_directed) : 
	IGRAPH_TO_UNDIRECTED_COLLAPSE bug corrected
	* examples/simple/igraph_to_undirected.c : added

2006-07-28  Gabor Csardi  <csardi@rmki.kfki.hu>

	* src/foreign.c (igraph_write_graph_pajek) : bug corrected

2006-07-25  Gabor Csardi  <csardi@rmki.kfki.hu>

	* src/conversion.c (igraph_to_directed, igraph_to_undirected) : added

2006-07-24  Gabor Csardi  <csardi@rmki.kfki.hu>

	* src/iterators.c (igraph_ess_1) : type bug corrected

	* src/foreign.c (igraph_write_graph_pajek) : added
	* examples/simple/igraph_write_graph_pajek.c : added

2006-07-23  Gabor Csardi  <csardi@rmki.kfki.hu>

	* src/type_indexededgelist.c (igraph_get_eids) : added

	* src/iterators.c (igraph_es_multipairs, igraph_i_eit_multipairs) :
	added
	(igraph_es_destroy, igraph_eit_create) : added MULTIPAIRS
	
	* src/structural_properties.c (igraph_simplify) : several bugs 
	eliminated, updated to use MULTIPAIRS
	* examples/simple/igraph_simplify.c : added

2006-07-22  Gabor Csardi  <csardi@rmki.kfki.hu>

	* src/operators.c (igraph_union_many) : free bug corrected

	* src/operators.c (igraph_disjoint_union, igraph_disjoint_union_many)
	(igraph_union, igraph_union_many, igraph_intersection)
	(igraph_intersection_many, igraph_difference, igraph_complementer)
	(igraph_compose) : const qualifiers added

2006-07-18  Gabor Csardi  <csardi@rmki.kfki.hu>

	* src/topology.c (igraph_isoclass, igraph_isoclass_subgraph) 
	(igraph_isoclass_create) : check for 3-4 size graph
	(igraph_isomorphic) : check for number of nodes/edges, needed to work
	properly

	* src/motifs.c (igraph_motifs_randesu_estimate) : slight changes 
	in parameters, parsample can be null pointer

	* src/foreign.c (igraph_read_graph_pajek) : drop 'attr' argument
	* src/foreign-pajek-parser.y (igraph_i_pajek_attr) : removed
	* examples/simple/foreign.c : updated

2006-07-17  Gabor Csardi  <csardi@rmki.kfki.hu>

	* src/type_indexededgelist.c (igraph_delete_edges) : rewritten to
	use edge set as parameter
	* src/structural_properties.c (igraph_rewire, igraph_simplify) :
	updated
	* examples/simple/igraph_delete_edges.c : updated

	* src/iterators.c (igraph_i_eit_pairs, igraph_eit_create) : checks 
	added

	* src/iterators.c (igraph_vs_as_vector, igraph_vit_as_vector)
	(igraph_es_as_vector, igraph_eit_as_vector) : added

	* src/iterators.c (igraph_i_eit_path) : length bug corrected
	
2006-07-16  Gabor Csardi  <csardi@rmki.kfki.hu>

	* src/type_indexededgelist.c (igraph_get_eid) : added
	* examples/simple/igraph_get_eid.c : added

	* src/iterators.c (igraph_es_pairs, igraph_es_pairs_small)
	(igraph_es_path, igraph_es_path_small, igraph_i_eit_pairs)
	(igraph_i_eit_path) : added
	(igraph_es_destroy, igraph_eit_create) : added PAIRS and PATH
	* examples/simple/igraph_es_pairs.c : added
	* examples/simple/igraph_es_path.c : added

	* src/igraph.h (igraph_es_t) : 'path' data type added
	* src/type_indexededgelist.c (igraph_get_eid) : 'directed' option added
	* src/iterators.c (igraph_es_pairs, igraph_es_pairs_small)
	(igraph_es_path, igraph_es_path_small) : 'directed' option added
	(igraph_eit_destroy, igraph_i_eit_pairs, igraph_i_eit_path) : updated
	* examples/simple/igraph_get_eid.c : updated
	* examples/simple/igraph_es_pairs.c : updated
	* examples/simple/igraph_es_path.c : updated

2006-07-15  Gabor Csardi  <csardi@rmki.kfki.hu>

	* src/foreign.c (igraph_read_graph_pajek) : reset line number
	* src/foreign-pajek-lexer.l (igraph_i_pajek_reset_scanner) : added
	* src/foreign-pajek-parser.y (igraph_pajek_yyerror) : updated 
	to produce better error message and reset flex scanner

	* src/foreign.c (igraph_read_graph_lgl, igraph_read_graph_ncol) :
	reset line number
	* src/foreign-lgl-lexer.l (igraph_i_lgl_reset_scanner) : added
	* src/foreign-lgl-parser.y (igraph_lgl_yyerror) : updated to
	produce better error message and reset flex scanner
	* src/foreign-ncol-lexer.l (igraph_i_ncol_reset_scanner) : added
	* src/foreign-ncol-parser.y (igraph_ncol_yyerror) : updated to
	produce better error message and reset flex scanner

	* src/foreign.c (igraph_read_graph_ncol, igraph_read_graph_lgl)
	(igraph_read_graph_pajek) : handle end of file better
	* src/foreign-lgl-lexer.l : added <<EOF>> rule
	* src/foreign-pajek-lexer.l : added <<EOF>> rule
	* src/foreign-ncol-lexer.l : added <<EOF>> rule

2006-07-11  Gabor Csardi  <csardi@rmki.kfki.hu>

	* src/foreign-pajek-parser.y : a bit rewritten to handle attributes
	* src/foreign.c (igraph_read_graph_pajek) : updated to handle 
	attributes
	* examples/simple/foreign.c : updated, attributes parameter added

	* src/attributes.h (igraph_i_attribute_record_t) : value changed to
	const pointer
	* src/foreign.c (igraph_read_graph_ncol, igraph_read_graph_lgl) :
	updated

2006-07-10  Gabor Csardi  <csardi@rmki.kfki.hu>

	* src/types.h (igraph_hashtable_t) : added
	* src/igraph_hashtable.c (igraph_hashtable_init)
	(igraph_hashtable_destroy, igraph_hashtable_addset)
	(igraph_hashtable_get, igraph_hashtable_reset) : added
	* examples/simple/igraph_hashtable.c : added

	* src/igraph_hashtable.c (igraph_hashtable_getkeys) : added

	* src/igraph_hashtable.c (igraph_hashtable_addset2) : added
	* examples/simple/igraph_hashtable.c : updated

2006-07-06  Gabor Csardi  <csardi@rmki.kfki.hu>

	* src/games.c (igraph_barabasi_aging_game) : zero_age_appeal, 
	deg_coef, age_coef added

2006-06-28  Gabor Csardi  <csardi@kzoo.edu>

	* src/structural_properties.c (igraph_constraint) : added

2006-06-21  Tamas Nepusz  <ntamas@rmki.kfki.hu>

	* src/structural_properties.c (igraph_reciprocity) :
	bug corrected

2006-06-21  Tamas Nepusz  <ntamas@rmki.kfki.hu>

	* interfaces/python/*.c : modified docstrings to be conform to
	the epydoc formatting conventions. Now the whole Python API
	documentation can be generated with epydoc.

2006-06-17  Gabor Csardi  <csardi@kzoo.edu>

	* src/games.c (igraph_nonlinear_barabasi_game)
	(igraph_barabasi_aging_game, igraph_recent_degree_aging_game)
	(igraph_recent_degree_aging_game) : added zero_appeal argument

2006-06-16  Tamas Nepusz  <ntamas@rmki.kfki.hu>

	* src/structural_properties.c (igraph_reciprocity) : added
	* examples/simple/igraph_reciprocity.c : added
	* interfaces/python/graphobject.c
	(igraphmodule_Graphobject_reciprocity) : added

2006-06-14  Tamas Nepusz  <ntamas@rmki.kfki.hu>

	* src/random.c, src/random.h : avoids calling srand(time(0))
	multiple times

2006-06-12  Gabor Csardi  <csardi@kzoo.edu>

	* src/measure_dynamics.c (igraph_measure_dynamics_citedcat_id_age) :
	significance calculation added

	* src/measure_dynamics.c (igraph_measure_dynamics_citingcat_id_age)
	(igraph_mesaure_dynamics_citingcat_id_age_st) : added
	
2006-06-11  Gabor Csardi  <csardi@kzoo.edu>

	* src/types.h (igraph_array3_t, ARRAY3) : added
	* src/array.c (igraph_array3_init, igraph_array3_destroy)
	(igraph_array3_size, igraph_array3_n, igraph_array3_resize)
	(igraph_array3_null) : added
	* examples/simple/igraph_array.c :added

	* src/measure_dynamics.c (igraph_measure_dynamics_idage) : 
	slight change, first update A(k,l) and then add the edges 

	* src/measure_dynamics.c (igraph_measure_dynamics_citedcat_id_age)
	(igraph_measure_dynamics_citedcat_id_age_st) : added

2006-06-05  Tamas Nepusz  <ntamas@rmki.kfki.hu>

	* interfaces/python/graphobject.c (igraphmodule_Graph_Adjacency,
	igraphmodule_Graph_Establishment, igraphmodule_Graph_Isoclass,
	igraphmodule_Graph_isoclass, igraphmodule_Graph_isomorphic,
	igraphmodule_Graph_bfs) : added
	* interfaces/python/graphobject.c (igraphmodule_Graph_Barabasi) :
	added support for non-linear model
	* interfaces/python/bfsiter.c : added (BFS iterator)

2006-06-03  Gabor Csardi  <csardi@kzoo.edu>

	* src/igraph_psumtree.c (igraph_psumtree_get) : added
	* examples/simple/igraph_psumtree.c : igraph_psumtree_get test added

	* src/games.c (igraph_barabasi_aging_game) : added

	* src/measure_dynamics.c (igraph_measure_dynamics_idwindowage) 
	(igraph_measure_dynamics_idwindowage_st) : added

	* src/games.c (igraph_recent_degree_aging_game) : added

	* src/layout.c (igraph_layout_merge_dla) : change to make it 
	gcc 2.95 compatible 
	
2006-05-31  Tamas Nepusz  <ntamas@rmki.kfki.hu>

	* interfaces/python/graphobject.c (igraphmodule_Graph_transitivity,
	igraphmodule_Graph_Lattice) : added
	* interfaces/python/igraphmodule.c : added some attribute handling
	functions
	* interfaces/python/convert.c (igraphmodule_PyList_to_strvector_t) :
	added
	* interfaces/python/test.py : added test cases
	* src/structural_properties.c (igraph_transitivity) :
	fixed a memory leak
	
2006-05-29  Gabor Csardi  <csardi@kzoo.edu>

	* src/interrupt.h (IGRAPH_ALLOW_INTERRUPTION) : eliminate function
	call if not neccessary
	* src/interrupt.c (igraph_i_interruption_handler) : declaration 
	moved to .h

	* src/measure_dynamics.c (igraph_measure_dynamics_id)
	(igraph_measure_dynamics_idwindow, igraph_measure_dynamics_idwindow_st)
	(igraph_measure_dynamics_idage, igraph_measure_dynamics_idage_st)
	(igraph_measure_dynamics_idage_debug, igraph_measure_dynamics_d_d)
	(igraph_measure_dynamics_d_d)
	* src/motifs.c (igraph_motifs_randesu, igraph_motifs_randesu_estimate)
	(igraph_motifs_randesu_no)
	* src/adjlist.c (igraph_i_adjlist_init, igraph_i_adjedgelist_init)
	* src/operators.c (igraph_intersection, igraph_intersection_many)
	(igraph_union, igraph_union_many, igraph_difference)
	(igraph_complemented, igraph_compose)
	* src/foreign.c (igraph_read_graph_edgelist)
	* src/layout.c (igraph_layout_sphere) 
	(igraph_layout_fruchterman_reingold)
	(igraph_layout_fruchterman_reingold_3d)
	(igraph_layout_kamada_kawai, igraph_layout_kamada_kawai_3d)
	(igraph_layout_lgl, igraph_layout_grid_fruchterman_reingold)
	(igraph_layout_merge_dla)
	* src/components.c (igraph_clusters_weak, igraph_clusters_strong)
	(igraph_is_connected_weak, igraph_decompose)
	* src/other.c (igraph_running_mean)
	* src/structural_properties.c (igraph_average_path_length)
	(igraph_minimum_spanning_tree_unweighted) 
	(igraph_minimum_spanning_tree_prim, igraph_closeness)
	(igraph_shortest_paths, igraph_get_shortest_paths)
	(igraph_get_all_shortest_paths, igraph_subcomponent)
	(igraph_betweenness, igraph_edge_betweenness, igraph_pagerank)
	(igraph_rewire, igraph_subgraph, igraph_simplify)
	(igraph_transitivity_undirected)
	* src/structure_generators.c (igraph_lattice)
	* src/cocitation.c (igraph_cocitation_real) : interruption checks added

	* src/adjlist.c (igraph_i_adjlist_init, igraph_i_adjedgelist_init) :
	double free bug if error corrected	
	
2006-05-28  Gabor Csardi  <csardi@kzoo.edu>

	* src/foreign.c (igraph_write_graph_lgl) : attribute handling added

	* src/foreign.c (igraph_write_graph_ncol) : memory leaks removed

	* src/iterators.c (igraph_vs_is_all, igraph_es_is_all) : added

2006-05-25  Gabor Csardi  <csardi@kzoo.edu>

	* src/foreign.c (igraph_write_graph_ncol) : attribute handling added
	* src/attributes.c (igraph_i_attribute_has_attr) : bug corrected
	(igraph_i_attribute_gettype) : added
	* examples/simple/igraph_read_graph_lgl.c : added

	* src/measure_dynamics.c (igraph_measure_dynamics_idwindow) : small (?)
	bug eliminated (thanks Elliot)
	
2006-05-20  Gabor Csardi  <csardi@kzoo.edu>

	* src/measure.dynamics.c (igraph_measure_dynamics_id) : cleaner
	implementation
	(igraph_measure_dynamics_idwindow, igraph_measure_dynamics_idwindow_st)
	: added
	
2006-05-17  Gabor Csardi  <csardi@kzoo.edu>

	* src/games.c (igraph_recent_degree_game) : added

2006-05-16  Gabor Csardi  <csardi@kzoo.edu>

	* src/igraph_psumtree.c (igraph_psumtree_init, igraph_psumtree_destroy)
	(igraph_psumtree_update, igraph_psumtree_size, igraph_psumtree_sum) :
	added
	* examples/simple/igraph_psumtree.c : added

	* src/games.c (igraph_nonlinear_barabasi_game) : added
	
2006-05-15  Tamas Nepusz  <ntamas@rmki.kfki.hu>

	* src/structural_properties.c (igraph_subgraph) : small bugfix.
	  Fixes a NULL pointer reference in the Python interface.
	* interfaces/python/edgeobject.[ch],
	  interfaces/python/edgeseqobject.c,
	  interfaces/python/graphobject.[ch],
	  interfaces/python/igraphmodule.c,
	  interfaces/python/test.py,
	  interfaces/python/vertexobject.c,
	  interfaces/python/vertexseqobject.c : new attribute interface,
	  partial implementation

2006-05-14  Gabor Csardi  <csardi@kzoo.edu>

	* src/foreign.c (igraph_write_graph_lgl, igraph_write_graph_edgelist) :
	moved declaration to beginning of the block, works with older gcc

	* src/foreign-pajek-parser.y : added some semicolons to be compatible
	with older bison versions
	
2006-05-12  Gabor Csardi  <csardi@kzoo.edu>

	* src/vector.c (igraph_vector_get_interval) : added

	* src/matrix.c (igraph_matrix_get_col) : added
	
	* src/measure_dynamics.c (igraph_measure_dynamics_d_d) :
	completely rewritten, works fine now

2006-05-06  Gabor Csardi  <csardi@kzoo.edu>

	* src/measure_dynamics.c (igraph_measure_dynamics_d_d)
	(igraph_measure_dynamics_d_d_st) : added

2006-05-06  Tamas Nepusz  <ntamas@rmki.kfki.hu>

	* src/iterators.c (igraph_i_eit_create_allfromto) :
	iterator must be of VECTOR type instead of VECTORPTR

2006-05-05  Gabor Csardi  <csardi@kzoo.edu>

	* src/igraph_trie.c (igraph_trie_getkeys) : added

	* src/attributes.h (igraph_attribute_type_t)
	(igraph_i_attribute_record_t, igraph_attribute_elemtype_t) : added
	* src/attributes.c (igraph_i_attribute_add_vertices)
	(igraph_i_attribute_add_edges) : added attr argument
	(igraph_i_attribute_get_info, igraph_i_attribute_has_attr)
	(igraph_i_attribute_get_numeric_graph_attr)
	(igraph_i_attribute_get_string_graph_attr)
	(igraph_i_attribute_get_numeric_vertex_attr)
	(igraph_i_attribute_get_string_vertex_attr)
	(igraph_i_attribute_get_numeric_edge_attr)
	(igraph_i_attribute_get_string_edge_attr) : added	
	* src/type_indexededgelist.c (igraph_add_vertices)
	(igraph_add_edges) : added attr argument
	(igrap_empty) : udated igraph_add_vertices call
	* src/foreign.c (igraph_read_graph_ncol) : attributes readded
	* src/structural_properties.c (igraph_rewire) : updated 
	igraph_add_edges call
	* src/structure_generators.c (igraph_create) : updated 
	igraph_add_vertices and igraph_add_edges calls
	* examples/simple/igraph_add_edges.c : updated
	* examples/simple/igraph_add_vertices.c : updated
	* examples/simple/igraph_delete_vertices.c : updated

	* src/iterators.c (igraph_eit_destroy) : do not destroy vector for
	VECTORPTR iterator type

2006-05-04  Tamas Nepusz  <ntamas@rmki.kfki.hu>

	* src/iterators.c (igraph_eit_destroy) : fixed memory leak
	* src/basic_query.c (igraph_are_connected) : fixed memory leak
	* interfaces/python/* : added working (?) attribute handling

2006-05-03  Gabor Csardi  <csardi@kzoo.edu>

	* src/measure_dynamics.c (igraph_measure_dynamics_id) : two bugs
	corrected

2006-05-02  Gabor Csardi  <csardi@kzoo.edu>

	* src/cocitation.c (igraph_cocitation_real) : bug corrected
	* examples/simple/igraph_cocitation.c : added

2006-05-02  Tamas Nepusz  <ntamas@rmki.kfki.hu>

	* src/iterators.c (igraph_vit_create) : bug corrected
	
2006-05-02  Tamas Nepusz  <ntamas@rmki.kfki.hu>

	* src/igraph.h, src/basic_query.c (igraph_are_connected) :
	modified to return int instead of igraph_bool_t (the actual result
	is now a formal parameter)
	* interfaces/python/graphobject.c, interfaces/R/src/rinterface.c :
	adapted to new interface of igraph_are_connected
	
2006-04-30  Gabor Csardi  <csardi@kzoo.edu>

	* src/igraph.h (igraph_vs_t, igraph_es_t) : added slots from 
	sequence vertex selector type
	* src/iterators.c (igraph_vs_seq, igraph_vss_seq)
	(igraph_es_seq, igraph_ess_seq) : added
	(igraph_vs_destroy, igraph_vit_create, igraph_es_destroy) 
	(igraph_eit_create) : updated

	* src/iterators.c (igraph_es_seq) : argument bug corrected

2006-04-29  Gabor Csardi  <csardi@kzoo.edu>

	* src/structural_properties.c (igraph_minimum_spanning_tree_prim) :
	readded
	* examples/simple/igraph_minimum_spanning_tree_prim.c : added

2006-04-28  Gabor Csardi  <csardi@kzoo.edu>

	* src/type_indexededgelist.c (igraph_delete_vertices) : attribute
	handling bug corrected

	* src/adjlist.c (igraph_i_adjedgelist_init)
	(igraph_i_adjedgelist_destroy) : added

	* src/structural_properties.c (igraph_edge_betweenness) : added
	* examples/simple/igraph_edge_betweenness.c : added, empty

	* src/iterators.c (igraph_ess_adj) : added

	* src/structure_generators.c (igraph_small) : added
	* examples/simple/igraph_small.c : added

	* src/structural_properties.c (igraph_transitivity_undirected) :
	readded
	* examples/simple/igraph_transitivity.c : added

	* src/igraph.h (igraph_i_adjedgelist_get) : pointer argument
	* src/structural_properties.c (igraph_edge_betweenness) : updated
	
2006-04-27  Gabor Csardi  <csardi@kzoo.edu>

	* src/iterators.c : completely rewritten

	* src/type_indexededgelist.c (igraph_delete_vertices)
	(igraph_degree) : updated
	* src/motifs.c (igraph_motifs_randesu) : updated
	* src/foreign.c (igraph_write_graph_edgelist, igraph_write_graph_ncol)
	(igraph_write_graph_lgl, igraph_write_graph_graphml) : updated
	* src/layout.c (igraph_layout_fruchterman_reingold)
	(igraph_layout_fruchterman_reingold_3d) : updated
	* src/basic_query.c (igraph_are_connected) : updated
	* src/components.c (igraph_decompose) : updated
	* src/conversion.c (igraph_get_adjacency, igraph_get_edgelist) :
	updated
	* src/structural_properties.c (igraph_diameter, igraph_closeness)
	(igraph_shortest_paths, igraph_get_shortest_paths)
	(igraph_get_all_shortest_paths, igraph_betweenness)
	(igraph_pagerank, igraph_subgraph) : updated
	* src/structural_properties.c (igraph_minimum_spanning_tree_prim) 
	(igraph_edge_betweenness, igraph_transitivity_undirected) : 
	temporarily removed
	* src/cocitation.c (igraph_cocitation_real, igraph_cocitation)
	(igraph_bibcoupling) : updated

	* examples/simple/igraph_rewire.c : updated
	* examples/simple/igraph_pagerank.c : updated
	* examples/simple/igraph_barabasi_game.c : updated
	* examples/simple/igraph_vs_vector.c : updated
	* examples/simple/igraph_get_shortest_paths.c : updated
	* examples/simple/igraph_degree.c : updated
	* examples/simple/igraph_delete_vertices.c : updated

	* src/type_indexededgelist.c (igraph_edge) : canonical order for 
	undirected graphs
	
2006-04-23  Gabor Csardi  <csardi@kzoo.edu>

	* src/type_indexededgelist.c (igraph_delete_vertices)
	(igraph_delete_edges) : attribute handling interface corrected

2006-04-21  Gabor Csardi  <csardi@kzoo.edu>

	* src/attributes.c (igraph_i_attribute_delete_vertices) : use two
	index vectors, one for vertex, one for edge indexes
	* src/type_indexededgelist.c (igraph_empty, igraph_add_vertices)
	(igraph_delete_edges, igraph_delete_vertices)

	* src/type_indexededgelist.c (igraph_delete_vertices)
	(igraph_delete_edges) : igraph_i_attribute_delete_edges and 
	igraph_i_attribute_delete_vertices semantics changed
	
2006-04-20  Gabor Csardi  <csardi@kzoo.edu>

	* src/attributes.c (igraph_i_attribute_init)
	(igraph_i_attribute_destroy, igraph_i_attribute_copy)
	(igraph_i_attribute_add_vertices, igraph_i_attribute_delete_vertices)
	(igraph_i_attribute_add_edges, igraph_i_attribute_delete_edges)
	(igraph_i_attribute_table, igraph_i_set_attribute_table) : added,
	all the original functions deleted
	* src/type_indexededgelist.c (igraph_empty, igraph_destroy)
	(igraph_copy, igraph_add_edges, igraph_add_vertices)
	(igraph_delete_edges, igraph_delete_vertices) : updated for new
	attribute handling
	* src/foreign.c (igraph_read_graph_ncol, igraph_read_graph_lgl)
	(igraph_write_graph_ncol, igraph_write_graph_lgl) : attribute 
	support temporarily removed
	* examples/simple/igraph_write_graph_lgl.c : removed
	attribute-dependent error handling test
	* examples/simple/igraph_decompose.c : removed attribute-dependent
	test case
	
2006-04-12  Tamas Nepusz  <ntamas@rmki.kfki.hu>

	* almost everywhere : added igraph_ prefix to integer_t,
	real_t and bool_t
	
2006-04-11  Tamas Nepusz  <ntamas@rmki.kfki.hu>

	* src/layout.c (igraph_layout_reingold_tilford) : added
	* src/igraph.h (igraph_layout_reingold_tilford) : added
	* tests/layout.at : added test case for Reingold-Tilford layout
	* interfaces/python/test.py : added test case for
	Reingold-Tilford layout
	
	* configure.in : even better OS X compatibility :)	
	* interfaces/python/*.[ch] : declared type objects as extern
	where needed (so ld won't complain under OS X)
	* interfaces/python/test.sh, tests/testsuite.at :
	added DYLD_LIBRARY_PATH

	* src/foreign-lgl-lexer.l, src/foreign-ncol-lexer.l :
	made line counter static

2006-04-10  Gabor Csardi  <csardi@kzoo.edu>

	* src/igraph_strvector.c (igraph_strvector_move_interval) :
	corrected serious bug, deep copy needed.

	* src/igraph_strvector.c (igraph_strvector_resize) : corrected bug
	when resizing to empty vector
	* examples/simple/igraph_strvector.c : updated to check resizing 
	to empty vector

2006-03-31  Gabor Csardi  <csardi@kzoo.edu>

	* src/measure_dynamics.c (igraph_measure_dynamics_id) : bugs corrected
	* src/topology.c (igraph_isoclass_subgraph) : gcc 2.95 compatibility
	bug corrected

2006-03-29  Tamas Nepusz  <ntamas@rmki.kfki.hu>

	* configure.in : compatibility improvements (OS X)

	* interfaces/python/*object.[ch], interfaces/python/error.h :
        some variables changed to static (compilation issues in OS X)

        * interfaces/python/graphobject.c : included common.h to make it
	compile with Python 2.3

	* tests/Makefile.am : added other.at

2006-03-28  Tamas Nepusz  <ntamas@rmki.kfki.hu>

	* src/foreign.c : removed strndup for compatibility with Mac OS X
	
	* src/foreign-lgl-lexer.l, src/foreign-ncol-lexer.l : made
	mylineno static to avoid linking problems on Mac OS X

2006-03-27  Tamas Nepusz  <ntamas@rmki.kfki.hu>

	* interfaces/python/graphobject.c (igraphmodule_Graph_complementer,
	igraphmodule_Graph_disjoint_union, igraphmodule_Graph_union,
	igraphmodule_Graph_intersection, igraphmodule_Graph_difference,
	igraphmodule_Graph_compose, igraphmodule_Graph_copy) : added
	
	* bootstrap.sh : can use glibtoolize instead of libtoolize
	(necessary on Mac OS X)

2006-03-22  Gabor Csardi  <csardi@rmki.kfki.hu>

	* src/measure_dynamics.c (igraph_measure_dynamics_id)
	(igraph_measure_dynamics_id_st) : added

	* src/measure_dynamics.c (igraph_measure_dynamics_idage) : start_vertex
	argument added

	* src/measure_dynamics.c (igraph_measure_dynamics_idage) : double free
	bug corrected

2006-03-21  Tamas Nepusz  <ntamas@rmki.kfki.hu>

	* debian/rules : added interrupt.h to Debian package
	* src/other.c (igraph_convex_hull) : updated documentation
	* configure.in, interfaces/python/Makefile.am : made them
	compatible with Fedora Core 3 (and possibly other platforms :))

2006-03-18  Gabor Csardi  <csardi@rmki.kfki.hu>

	* src/motifs.c (igraph_motifs_randesu_no) : added

2006-03-13  Tamas Nepusz  <ntamas@rmki.kfki.hu>

	* src/interrupt.h, src/interrupt.c : functions for interruption
	handling added
	* src/structural_properties.c (igraph_diameter) : progress
	handler and interruption handling added
	* src/igraph.h : now includes interrupt.h
	* src/Makefile.am : updated to include the new files
	* src/error.c : added new error code IGRAPH_INTERRUPTED
	
2006-03-13  Gabor Csardi  <csardi@rmki.kfki.hu>

	* src/structure_generators.c (igraph_lattice) : nonmutual and directed
	bug corrected

2006-03-12  Gabor Csardi  <csardi@rmki.kfki.hu>

	* interfaces/python/graphobject.c (igraphmodule_Graph_diameter) :
	updated
	(igraphmodule_Graph_get_shortest_paths) : updated
	(igraphmodule_Graph_get_all_shortest_paths) : updated
	
	* src/structural_properties.c (igraph_get_all_shortest_paths) :
	to argument added

	* src/structural_properties.c (igraph_diameter) : from, to, path
	arguments added
	* examples/simple/igraph_diameter.c : updated

	* src/structural_properties.c (igraph_get_shortest_paths) : 
	to argument added
	* examples/simple/igraph_get_shortest_paths.c : added

2006-03-06  Gabor Csardi  <csardi@rmki.kfki.hu>

	* src/measure_dynamics.c (igraph_measure_dynamics_idage)
	(igraph_measure_dynamics_idage_debug, igraph_i_tuppercrit): error 
	estimation added

2006-03-04  Gabor Csardi  <csardi@rmki.kfki.hu>

	* src/error.h (igraph_warning_handler_t, IGRAPH_WARNING) : added
	* src/error.c (igraph_i_warning_handler, igraph_warning_handler_print)
	(igraph_warning, igraph_set_warning_handler) : added
	* src/foreign.c (igraph_read_graph_ncol) : added two warnings

2006-03-03  Gabor Csardi  <csardi@rmki.kfki.hu>

	* interfaces/python/graphobject.c (igraphmodule_Graph_Read_Ncol) :
	dummy update for predef argument
	
	* src/foreign.c (igraph_read_graph_ncol) : added predef argument

2006-03-01  Gabor Csardi  <csardi@rmki.kfki.hu>

	* src/layout.c (igraph_layout_fruchterman_reingold)
	(igraph_layout_fruchterman_reingold_3d, igraph_layout_kamada_kawai)
	(igraph_layout_kamada_kawai_3d, igraph_layout_merge_dla)
	(igraph_layout_grid_fruchterman_reingold) : progress handling
	updated or added

	* src/matrix.c (igraph_matrix_select_rows) : added
	* src/vector.c (igraph_vector_append) : added
	* src/other.c (igraph_convex_hull) : changed parameters
	* examples/simple/igraph_convex_hull.c : updated
	* interfaces/python/igraphmodule.c (igraphmodule_convex_hull): updated
	for new igraph_convex_hull syntax, returns a matrix if coords is true
	* interfaces/python/test.py : updated

	* src/structural_properties.c (igraph_get_all_shortest_paths) :
	bug hunted

2006-02-28  Gabor Csardi  <csardi@rmki.kfki.hu>

	* src/layout.c (igraph_layout_merge_dla) : add graph list parameter

	* src/layout.c (igraph_layout_merge_dla) : updated

	* src/operators.c (igraph_compose) : added
	* examples/simple/igraph_compose.c : added

2006-02-27  Gabor Csardi  <csardi@rmki.kfki.hu>

	* src/operators.c (igraph_complementer) : added
	* examples/simple/igraph_complementer.c : added

2006-02-27  Gabor Csardi  <csardi@rmki.kfki.hu>

	* src/operators.c (igraph_difference) : added
	* examples/simple/igraph_difference.c : added

2006-02-27  Gabor Csardi  <csardi@rmki.kfki.hu>

	* src/operators.c (igraph_disjoint_union) : bug corrected
	* interfaces/python/graphobject.c (igraphmodule_Graph_union) :
	updated to refer to disjoint union

2006-02-26  Gabor Csardi  <csardi@rmki.kfki.hu>

	* src/operators.c (igraph_union, igraph_union_many) : added
	(igraph_intersect) : make error check first
	(igraph_intersect) : removed memory leak
	(igraph_intersect_many) : # vertices is inherited from biggest graph
	* examples/simple/igraph_union.c : added
	* examples/simple/igraph_intersection.c : updated

2006-02-26  Gabor Csardi  <csardi@rmki.kfki.hu>

	* src/operators.c (igraph_union, igraph_disjoint_union) :
	igraph_union renamed to igraph_disjoint_union
	(igraph_union_many, igraph_disjoint_union_many) : 
	igraph_union_many renamed to igraph_disjoint_union_many
	(igraph_intersection, igraph_intersection_many) : added
	* examples/simple/igraph_disjoint_union.c : added
	* examples/simple/igraph_intersection.c : added

	* src/vector.c (igraph_vector_filter_smaller) : added
	* examples/simple/vector.c : updated
	
	* examples/simple/igraph_motifs_randesu.c : bug corrected

2006-02-25  Tamas Nepusz  <ntamas@rmki.kfki.hu>

        * interfaces/python/graphobject.c : added igraphmodule_Graph_union
	* src/operators.c : corrected igraph_union bug
	* interfaces/python/igraphobject.c : added igraphmodule_convex_hull
	* interfaces/python/test.py : added new test cases

2006-02-24  Tamas Nepusz  <ntamas@rmki.kfki.hu>

	* interfaces/python/common.h : compatibility changes to make it
	compile with Python 2.3
	* interfaces/python/graphobject.h : slight documentation corrections
	* interfaces/python/graphobject.c : added igraphmodule_Graph_write_graphml
	* interfaces/python/igraphmodule.c : added function for replacing
	progress handler
	* src/progress.c : now the default progress handler is empty
	* src/layout.c : reports progress of KK and FR layout
	* src/other.c : added function to calculate convex hull
	* tests/testsuite.at, tests/other.at : added test case for
	convex hulls
	* examples/simple/igraph_convex_hull.c,
	examples/simple/igraph_convex_hull.out : added
	
2006-02-23  Gabor Csardi  <csardi@rmki.kfki.hu>

	* src/operators.c (igraph_union, igraph_union_many) : added

2006-02-23  Tamas Nepusz  <ntamas@rmki.kfki.hu>

	* interfaces/python/graphobject.h,
	interfaces/python/graphobject.c : added interface for igraph_rewire
	and igraph_write_graphml
	* examples/simple/igraph_rewire.c,
	examples/simple/igraph_rewire.out : added test case for igraph_rewire
	* src/foreign.c : added igraph_write_graphml, extended
	igraph_read_graphml to parse attribute data (but don't store it)
	* Makefile.am : separated documentation targets
	* src/error.c : added some debug statements
	* src/structural_properties.c : added igraph_rewire
	* examples/simple/test.gxl : replaced with a graph containing
	attributes
	* examples/simple/graphml.c : now tests igraph_write_graphml
	* examples/simple/graphml.out : adjusted to test.gxl output
	* src/topology.c : replaced class argument name to make it compile
	with g++ as well

2006-02-22  Gabor Csardi  <csardi@rmki.kfki.hu>

	* src/foreign.c (igraph_read_graph_ncol) : added directed argument
	* interfaces/python/graphobject.c : updated

2006-02-22  Gabor Csardi  <csardi@rmki.kfki.hu>

	* src/layout.c (igraph_layout_merge_dla, igraph_i_layout_sphere_2d)
	(igraph_i_layout_sphere_3d, igraph_i_layout_merge_dla) : added
	* examples/simple/igraph_i_layout_sphere.c : added
	* examples/simple/igraph_layout_merge.c : added

	* src/vector.c (igraph_vector_order2) : added
	* examples/simple/vector.c: updated

	* src/igraph_grid.c (igraph_i_layout_mergegrid_which)
	(igraph_i_layout_mergegrid_init, igraph_i_layout_mergegrid_destroy)
	(igraph_i_layout_mergegrid_place_sphere)
	(igraph_i_layout_mergegrid_get, igraph_i_layout_mergegrid_get_sphere)
	: added
		
2006-02-20  Gabor Csardi  <csardi@rmki.kfki.hu>

	* src/foreign.c (igraph_write_graph_lgl) : error handling bug 
	hunted

2006-02-15  Tamas Nepusz  <ntamas@rmki.kfki.hu>

	* examples/simple/graphml.c, examples/simple/graphml.out,
	  examples/simple/test.gxl : added
	* src/foreign.c (igraph_read_graph_graphml) : added
	* src/igraph.h : header extended
	* src/error.h, src/error.c : IGRAPH_UNIMPLEMENTED error code added
	* configure.in : added tests for libxml2
	* src/Makefile.am : updated to link with libxml2 if necessary
	* src/structural_properties.c : get_all_shortest_paths bug
	  and memory leak fixed
	* interfaces/python/graphobject.c : added interface for
	  get_all_shortest_paths and igraph_read_graph_graphml
	* interfaces/python/test.py : added test case for
          get_all_shortest_paths, igraph_read_graph_pajek and
	  igraph_read_graph_graphml

2006-02-13  Gabor Csardi  <csardi@rmki.kfki.hu>

	* src/igraph_grid.c (igraph_2dgrid_next_nei) : bug hunted
	* src/visitors.c (igraph_bfs) : bug for unconnected graphs hunted
	* src/layout.c (igraph_layout_fruchterman_reingold_3d) : corrected
	* src/random.h (RNG_UNIF) : small bug corrected

2006-02-12  Gabor Csardi  <csardi@rmki.kfki.hu>

	* src/motifs.c (igraph_motifs_randesu_estimate) : added
	* src/topology.c (igraph_isoclass_create) : added

2006-02-11  Tamas Nepusz  <ntamas@rmki.kfki.hu>

	* src/visitors.c (igraph_bfs) : fixed memory leaks
	* src/layout.c (igraph_lgl) : fixed memory leaks
	* src/components.c (igraph_decompose) : fixed memory leaks
	* Makefile.am : don't try to call test.sh in interfaces/R
	* interfaces/python/test.py : added new test cases
	* interfaces/python/graphobject.c,
	  interfaces/python/graphobject.h : added wrappers for 3D layouts,
	  igraph_decompose, igraph_write_pajek, igraph_layout_lgl,
	  igraph_layout_grid_fruchterman_reingold
	  
2006-02-10  Gabor Csardi  <csardi@rmki.kfki.hu>

	* src/igraph.h (igraph_progress_handler_t) : added
	* src/progress.c (igraph_progress, igraph_progress_handler_stderr)
	(igraph_set_progress_handler) : added

2006-02-10  Gabor Csardi  <csardi@rmki.kfki.hu>

	* src/structural_properties.c (igraph_get_all_shortest_paths) : added

2006-02-07  Gabor Csardi  <csardi@rmki.kfki.hu>

	* src/foreign-pajek-parser.y : better vertex and edge parameter 
	handling, support for adjacency matrices

2006-02-07  Gabor Csardi  <csardi@rmki.kfki.hu>

	* src/foreign.c (igraph_read_graph_pajek) :added
	* src/foreign-pajek-lexer.l : added
	* src/foreign-pajek-parser.y : added
	* examples/simple/foreign.c : added

2006-02-06  Gabor Csardi  <csardi@rmki.kfki.hu>

	* src/motifs.c (igraph_motifs_randesu) : motif count correct even
	if search tree is cut, works with graphs containing loops

2006-02-06  Gabor Csardi  <csardi@rmki.kfki.hu>

	* src/motifs.c (igraph_motifs_randesu) : added randomized cuts
	* examples/simple/igraph_motifs_randesu.c : updated

2006-02-06  Gabor Csardi  <csardi@rmki.kfki.hu>

	* src/vector.c (igraph_vector_search) : added

	* src/motifs.c (igraph_motifs_randesu) : isomorphism classes added
	* src/topology.c (igraph_isoclass_subgraph) : added

	* examples/simple/topology.c : added
	* examples/simple/igraph_layout_lgl.c : smaller graph, faster
	* examples/simple/igraph_motifs_randesu.c : updated

2006-02-05  Gabor Csardi  <csardi@rmki.kfki.hu>

	* src/motifs.c (igraph_motifs_randesu) : bug corrected

2006-02-05  Gabor Csardi  <csardi@rmki.kfki.hu>

	* src/igraph_stack.c (igraph_stack_top) : added

	* src/motifs.c (igraph_motifs_randesu) : added
	* examples/simple/igraph_motifs_randesu.c : added

2006-02-03  Gabor Csardi  <csardi@rmki.kfki.hu>

	* src/vector.c (igraph_vector_binsearch) : bug corrected

2006-02-03  Gabor Csardi  <csardi@rmki.kfki.hu>

	* src/games.c (igraph_growing_traits_game) :
	renamed to igraph_callaway_traits_game
	(igraph_establishment_game) : added

2006-02-03  Gabor Csardi  <csardi@rmki.kfki.hu>

	* src/random.c (igraph_random_sample) : correct upper limit bug

2006-02-03  Gabor Csardi  <csardi@rmki.kfki.hu>

	* src/vector.c (igraph_vector_binsearch) : modified to find "possible"
	place of element even if it's not in the vector
	* src/games.c (igraph_growing_traits_game) : added

2006-02-03  Gabor Csardi  <csardi@rmki.kfki.hu>

	* src/topology.c (igraph_isoclass_3, igraph_isomorphic_3)
	(igraph_isoclass_4, igraph_isomorphic_4) : removed
	(igraph_isoclass, igraph_isomorphic) : added
	
2006-02-03  Gabor Csardi  <csardi@rmki.kfki.hu>

	* src/topology.c (igraph_isoclass_3, igraph_isomorphic_3)
	(igraph_isoclass_4, igraph_isomorphic_4) : added

2006-02-01  Gabor Csardi  <csardi@rmki.kfki.hu>

	* src/layout.c (igraph_layout_random_3d, igraph_layout_sphere)
	(igraph_layout_fruchterman_reingold_3d)
	(igraph_layout_kamada_kawai_3d) : added

2006-01-31  Gabor Csardi  <csardi@rmki.kfki.hu>

	* src/igraph_grid.c (igraph_2dgrid_add2) : added
	* src/layout.c (igraph_layout_grid_fruchterman_reingold) : added

2006-01-31  Gabor Csardi  <csardi@rmki.kfki.hu>

	* src/igraph_grid.c (igraph_2dgrid_reset, igraph_2dgrid_next)
	(igraph_2dgrid_next_nei) : simple grid iterator, added
	* src/layout.c (igraph_layout_lgl) : added root parameter,
	first layer placed equidistantly, corrected maxiter bug,
	speedup by using the grid iterator

	* examples/simple/igraph_layout_lgl.c : updated

2006-01-30  Gabor Csardi  <csardi@rmki.kfki.hu>

	* src/igraph_grid.c (igraph_2dgrid_which, igraph_2dgrid_move)
	(igraph_2dgrid_dist, igraph_2dgrid_addvertices) : trivial small
	speedups, inlining
	(igraph_2dgrid_dist2) : squared distance
	* src/layout.c (igraph_layout_lgl) : small improvement on the
	placing of the spheres
	
	* src/layout.c (igraph_layout_fruchterman_reingold) : correct
	division by zero error

2006-01-29  Gabor Csardi  <csardi@rmki.kfki.hu>

	* src/atlas.c (igraph_atlas) : added
	* src/atlas-edges.h (igraph_i_atlas_edges)
	(igraph_i_atlas_edges_pos) : added
	* examples/simple/igraph_atlas.c : added

2006-01-29  Gabor Csardi  <csardi@rmki.kfki.hu>

	* src/igraph_grid.c (igraph_2dgrid_init) : deltax, deltay
	arguments are real numbers
	(igraph_2dgrid_which) : try to prevent limit cases
	* src/layout.c (igraph_layout_lgl) : updated to use
	Fruchterman-Reingold style forces instead of springs
	* examples/simple/igraph_layout_lgl.c : updated

2006-01-27  Gabor Csardi  <csardi@rmki.kfki.hu>

	* src/vector.c (igraph_vector_multiply) : added
	* src/matrix.c (igraph_matrix_max, igraph_matrix_multiply) : added

	* src/type_indexededgelist.c (igraph_edge, igraph_adjacent) : added
	
	* src/igraph_grid.c (igraph_2dgrid_which, igraph_2dgrid_init)
	(igraph_2dgrid_add, igraph_2dgrid_move, igraph_2dgrid_getcenter)
	(igraph_2dgrid_in, igraph_2dgrid_dist, igraph_i_2dgrid_addvertices)
	(igraph_2dgrid_neighbors) : added 

	* src/visitors.c (igraph_bfs) : added
	* examples/simple/igraph_bfs.c : added

	* src/components.c (igraph_decompose) : added

	* src/layout.c (igraph_layout_lgl) : added
	
	* examples/simple/igraph_decompose.c : added
	* examples/simple/igraph_layout_lgl.c : added

2006-01-21  Gabor Csardi  <csardi@rmki.kfki.hu>

	* examples/simple/igraph_es_adj.c : updated to be c++ compatible
	* examples/simple/igraph_es_fromto.c : updated to be c++ compatible
	* examples/simple/igraph_vs_vector.c : updated to c++ compatible
	* examples/simple/igraph_degree.c : updated to c++ compatible
	* examples/simple/igraph_neighbors.c : updated to c++ compatible
	* examples/simple/vector_ptr.c : updated to c++ compatible

2006-01-21  Gabor Csardi  <csardi@rmki.kfki.hu>

	* src/attributes.c (igraph_get_edge_attributes)
	(igraph_set_edge_attributes) : updated to use edge sequences

2006-01-20  Gabor Csardi  <csardi@rmki.kfki.hu>

	* src/random.c (igraph_random_sample_alga, igraph_random_sample) :
	use floor instead of trunc, rint instead of round, sunos 5.8

2006-01-20  Gabor Csardi  <csardi@rmki.kfki.hu>

	* interfaces/R/igraph/R/structural.properties.R 
	(edge.betweenness) : use edge sequences
	* interfaces/R/igraph/R/iterators.R (as.vector) : added
	
2006-01-18  Gabor Csardi  <csardi@rmki.kfki.hu>

	* interfaces/R/src/rinterface.c (R_igraph_read_graph_edgelist)
	(R_igraph_read_graph_lgl, R_igraph_read_graph_ncol)
	(R_igraph_write_graph_edgelist, R_igraph_write_graph_lgl)
	(R_igraph_write_graph_ncol) : make these work on systems without
	fmemopen and open_memstream
	* interfaces/R/igraph/R/foreign.R (read.graph, read.graph.edgelist)
	(read.graph.lgl, read.graph.ncol, write.graph, write.graph.ncol)
	(write.graph.lgl, write.graph.edgelist) : make this work on systems 
	without fmemopen and open_memstream (eg. mswin)
	* interfaces/R/igraph/R/configwin.R (igraph.i.have.fmemopen)
	(igraph.i.have.open.memstream) : added for windows compatibility,
	configure is not run on windows

2006-01-16  Gabor Csardi  <csardi@rmki.kfki.hu>

	* src/structural_properties.c (igraph_pagerank) : merge confusion
	repaired

2006-01-14  Gabor Csardi  <csardi@rmki.kfki.hu>

	* src/dqueue.c (dqueue_t, igraph_dqueue_t) :
	dqueue_t renamed to igraph_dqueue_t. All functions renamed
	* src/heap.c (heap_t, igraph_heap_t) :
	heap_t renamed to igraph_heap_t. All functions renamed.
	* src/heap.c (indheap_t, igraph_indheap_t) :
	indheap_t renamed to igraph_indheap_t. All functions renamed.
	* src/heap.c (d_indheap_t, igraph_d_indheap_t) :
	d_indheap_t renamed to igraph_d_indheap_t. All functions renamed.

2006-01-14  Gabor Csardi  <csardi@rmki.kfki.hu>

	* src/matrix.c (matrix_t, igraph_matrix_t) :
	matrix_t renamed to igraph_matrix_t. All functions renamed

2006-01-14  Gabor Csardi  <csardi@rmki.kfki.hu>

	* src/vector_ptr.c (vector_ptr_t, igraph_vector_ptr_t) :
	vector_ptr_t renamed to igraph_vector_ptr_t. All functions renamed.

2006-01-14  Gabor Csardi  <csardi@rmki.kfki.hu>

	* src/vector.c (vector_t, igraph_vector_t) :
	vector_t renamed to igraph_vector_t. All functions renamed.

2006-01-14  Gabor Csardi  <csardi@rmki.kfki.hu>

	* src/vector.c (vector_which_max) : added

2006-01-06  Gabor Csardi  <csardi@rmki.kfki.hu>

	* src/iterators.c (igraph_es_seq) : added
	(igraph_i_vstable, igraph_i_estable) : added

	* interfaces/R/src/rinterface.c (R_igraph_vs_to_SEXP)
	(R_igraph_es_to_SEXP, R_SEXP_to_igraph_vs, R_SEXP_to_igraph_es_copy) :
	rewritten
	(R_igraph_delete_vertices, R_igraph_degree, R_igraph_closeness)
	(R_igraph_betweenness, R_igraph_cocitation, R_igraph_bibcoupling)
	(R_igraph_shortest_paths, R_igraph_subgraph)
	(R_igraph_get_vertex_attributes, R_igraph_set_vertex_attributes)
	(R_igraph_vs_next, R_igraph_es_next, R_igraph_vs_reset)
	(R_igraph_es_reset, R_igraph_vs_end, R_igraph_es_end)
	(R_igraph_vs_get, R_igraph_es_get, R_igraph_es_from, R_igraph_es_to) :
	vertex and edge seq handling updated
	* interfaces/R/igraph/R/iterators.R (all) : rewritten

	* src/iterators.c (igraph_vs_vectorview_it) : memory leak cured
	* src/type_indexededgelist.c (igraph_degree) : memory leak cured

	* interfaces/python/error.c (igraphmodule_igraph_error_hook) :
	memory leak(s) cured, IGRAPH_FINALLY_FREE() added

	* interfaces/R/src/rinterface.c (R_igraph_myhandler) : 
	memory leak(s) cured, IGRAPH_FINALLY_FREE() added

	* interfaces/R/src/rinterface.c (R_SEXP_to_attributes) :
	vector_ptr_as_vector changed to vector_ptr_view
	
2006-01-01  Gabor Csardi  <csardi@rmki.kfki.hu>

	* interfaces/R/src/rinterface.c (R_igraph_es_to_SEXP)
	(R_SEXP_to_igraph_vs, R_SEXP_to_igraph_es) : updated
	(R_igraph_vs_next, R_igraph_vs_reset, R_igraph_es_next)
	(R_igraph_es_reset) : bug corrected (double destroy)

	* src/iterators.c (igraph_es_vector_getvector) : added

2005-12-31  Gabor Csardi  <csardi@rmki.kfki.hu>

	* src/igraph.h (igraph_es_t) : redesigned
	* src/iterators.c (igraph_vs_unfold) : unfold to vector passed as an
	argument
	(IGRAPH_ES_ALL, IGRAPH_ES_1, IGRAPH_ES_VECTOR, IGRAPH_ES) : added
	(igraph_es_vectorview, igraph_es_vector, igraph_es_vectorview_it)
	(igraph_es_vector_small, igraph_es_end_vectorview)
	(igraph_es_get_vectorview, igraph_es_from_vectorview)
	(igraph_es_to_vectorview, igraph_es_destroy_vectorview) : rewritten
	(igraph_es_fromto) : rewritten
	(igraph_es_next_formto, igraph_es_end_fromto, igraph_es_reset_fromto)
	(igraph_es_get_fromto, igraph_es_from_fromto, igraph_es_to_fromto)
	(igraph_es_unfold_fromto, igraph_es_destroy_fromto) : removed

	* src/iterators.c : all constructors set shorthand to zero

2005-12-31  Gabor Csardi  <csardi@rmki.kfki.hu>

	* src/iterators.c (igraph_vs_vector_small, IGRAPH_VS) : added
	* examples/simple/igraph_vs_vector.c : updated

	* src/vector.c (igraph_init_real_end, igraph_init_int_end) :
	rewritten to allocate exactly the needed space

2005-12-31  Gabor Csardi  <csardi@rmki.kfki.hu>

	* src/vector.c (vector_init_real, vector_init_int)
	(vector_init_real_end, vector_init_int_end) : added
	* examples/simple/vector.c : updated

2005-12-31  Gabor Csardi  <csardi@rmki.kfki.hu>
	
	* src/igraph.h (igraph_vs_t) : redesigned
	* src/iterators.c (igraph_i_vs_all, igraph_i_vs_none, igraph_i_vs_1)
	(igraph_i_vs_vector, igraph_vs_create_view_as_vector) : removed
	(IGRAPH_VS_ALL, IGRAPH_VS_NONE, IGRAPH_VS_1, IGRAPH_VS_VECTOR) : added
	(igraph_vs_unfold) : unfold to vector passed as an argument
	(igraph_vs_destroy_all, igraph_vs_destroy_adj, igraph_vs_destroy_rw)
	(igraph_vs_destroy_rw1, igraph_vs_destroy_none,  igraph_vs_destroy_1)
	(igraph_vs_destroy_seq) : free if shorthand
	(igraph_vs_vectorview, igraph_vs_vector, igraph_vs_vectorview_it)
	(igraph_vs_end_vectorview, igraph_vs_end_vectorview)
	(igraph_vs_unfold_vectorview, igraph_vs_destroy_vectorview) 
	(igraph_vs_vector_getvector) : redesigned, added
	* src/layout.c : updated
	* src/structural_properties.c : updated
	* src/type_indexededgelist.c : updated
	* igraph/src/rinterface.c : updated
	* src/cocitation.c : updated
	* src/attributes.c : updated
	* interfaces/python/graphobject.c : updated
	* examples/simple/igraph_es_fromto.c : updated
	* examples/simple/igraph_barabasi_game.c : updated
	* examples/simple/igraph_degree.c : updated
	* examples/simple/igraph_delete_vertices.c : updated
	* examples/simple/igraph_pagerank.c : updated
	
	* src/igraph.h (igraph_es_t) : view removed
	* src/iterators.c (igraph_i_es_all, igraph_i_es_none, igraph_i_es_1)
	(igraph_i_es_vector) : removed

	* src/iterators.c (igraph_es_fromto) : rewritten, it works

	* src/vector.c (vector_view) : rewritten
	* src/vector_ptr.c (vector_ptr_view) : rewritten
	
	* examples/simple/vector_ptr.c : bug corrected
	
2005-12-30  Gabor Csardi  <csardi@rmki.kfki.hu>

	* src/iterators.c (igraph_vs_all, igraph_vs_adj, igraph_vs_rw)
	(igraph_vs_rw1, igraph_vs_none, igraph_vs_1, igraph_vs_seq)
	(igraph_vs_vector, igraph_es_all, igraph_es_none, igraph_es_1)
	(igraph_es_fromorder, igraph_es_adj, igraph_es_vector) : return error 
	code
	
	* src/iterators.c (igraph_i_vs_all, igraph_i_vs_none)
	(igraph_i_vs_1, igraph_i_vs_vector, igraph_i_es_all, igraph_i_es_none)
	(igraph_i_es_1, igraph_i_es_vector) : added

	* src/iterators.c (igraph_vs_vector, igraph_es_vector) : added
	* src/iterators.c (igraph_vs_vectorview, igraph_es_vectorview) :
	renamed from *_vector

	* src/iterators.c (igraph_es_fromto) : added

	* src/vector.c (vector_as_vector) : removed
	* src/vector.c (vector_view) : added
	* src/vector_ptr.c (vector_ptr_as_vector) : removed
	* src/vector_ptr.c (vector_ptr_view) : added

	* src/vector.c (vector_binsearch) : added
	
	* src/adjlist.c (igraph_i_adjlist_init) : const added
	* src/attributes.c (igraph_i_attribute_list_get_pos)
	(igraph_attribute_list_get, igraph_attribute_list_set)
	(igraph_attribute_list_get_many, igraph_attribute_list_set_many)
	(igraph_attribute_list_get_all, igraph_attribute_list_all)
	(igraph_attribute_list_names, igraph_attribute_list_copy)
	(igraph_attribute_list_get_type, igraph_attribute_list_remove_elem_neg)
	(igraph_attribute_list_has, igraph_get_graph_attribute)
	(igraph_set_graph_attribute, igraph_list_graph_attributes)
	(igraph_get_vertex_attribute, igraph_set_vertex_attribute)
	(igraph_get_vertex_attributes, igraph_set_vertex_attributes)
	(igraph_list_vertex_attributes, igraph_get_edge_attribute)
	(igraph_set_edge_attribute, igraph_get_edge_attributes)
	(igraph_set_edge_attributes, igraph_list_edge_attributes)
	(igraph_get_graph_attribute_type, igraph_get_vertex_attribute_type)
	(igraph_get_edge_attribute_type, igraph_has_graph_attribute)
	(igraph_has_vertex_attribute, igraph_has_edge_attribute) : const added
	* src/basic_query.c (igraph_are_connected): const added
	* src/cocitation.c (igraph_cocitation_real, igraph_cocitation)
	(igraph_bibcoupling) : const added
	* src/components.c (igraph_clusters_weak, igraph_clusters_strong)
	(igraph_clusters, igraph_is_connected_weak, igraph_is_connected) :
	const added
	* src/conversion.c (igraph_get_adjacency, igraph_get_edgelist) :
	const added
	* src/foreign.c (igraph_write_graph_edgelist, igraph_write_graph_ncol)
	(igraph_write_graph_lgl) : const added
	* src/games.c (igraph_barabasi_game, igraph_degree_sequence_game)
	(igraph_degree_sequence_game_simple) : const added
	* src/iterators.c (almost all functions) : const added	
	* src/igraph_strvector.c (igraph_strvector_get, igraph_strvector_copy)
	(igraph_strvecto_size, igraph_strvector_remove_negidx) : const added
	* src/layout.c (igraph_layout_random, igraph_layout_circle)
	(igraph_layout_fruchterman_reingold, igraph_layout_kamada_kawai)
	(igraph_layout_springs) : const added
	* src/matrix.c (matrix_size, matrix_nrow, matrix_ncol, matrix_copy_to)
	(matrix_copy) : const added
	* src/measure_dynamics.c (igraph_measure_dynamics_idage)
	(igraph_measure_dynamics_isage_st, igraph_measure_dynamics_idage_debug)
	: const added
	* src/other.c (igraph_running_mean) : const added
	* src/structure_generators.c (igraph_create, igraph_lattice) :
	const added
	* src/type_indexededgelist.c (igraph_copy, igraph_add_edges)
	(igraph_delete_edges, igraph_delete_vertices, igraph_vcount)
	(igraph_ecount, igraph_neighbors, igraph_is_directed, igraph_degree) :
	const added
	* src/vector.c (vector_empty, vector_size, vector_e, vector_e_ptr)
	(vector_tail, vector_order, vector_max, vector_copy_to, vector_copy)
	(vector_sum, vector_prod, vector_remove_negidx, vector_isininterval)
	(vector_any_smaller, vector_is_equal) : const added
	* src/vector_ptr.c (vector_ptr_empty, vector_ptr_size)
	(vector_ptr_e, vector_ptr_copy_to, vector_ptr_copy) : const added
	
	* igraph/src/rinterface.c (R_SEXP_to_vector, R_SEXP_to_vector_copy)
	(vector_ptr_as_vector) : added
	
	
2005-12-21  Tamas Nepusz  <ntamas@rmki.kfki.hu>

	* configure.in : added switch for profiling
	
	* src/igraph.h : added igraph_pagerank header
	* src/error.h : corrected URL
	* src/structural_properties.c (igraph_pagerank) : added
	
	* examples/simple/igraph_pagerank.c : added
	* examples/simple/igraph_pagerank.out : added
	
	* tests/structural_properties.at : added test case
	for igraph_pagerank
	
	* interfaces/python/edgeseqobject.c : corrected a warning
	* interfaces/python/test.py : added test case for
	Graph.pagerank
	* interfaces/python/graphobject.c
	(igraphmodule_Graph_pagerank) : added
	* interfaces/python/graphobject.h :
	added igraphmodule_Graph_pagerank header

2005-12-18  Gabor Csardi  <csardi@rmki.kfki.hu>

	* src/adjlist.c (igraph_i_adlist_init) : error check added

2005-12-18  Gabor Csardi  <csardi@rmki.kfki.hu>

	* src/error.c (igraph_error) : calls igraph_error_handler_abort if
	there is no error handler installed.

2005-12-16  Gabor Csardi  <csardi@rmki.kfki.hu>

	* src/error.h (IGRAPH_FERROR) : removed
	* src/error.c (igraph_error_handler_ignore)
	(igraph_error_handler_printignore) : IGRAPH_FINALLY_FREE() call added

	* src/dqueue.c
	* src/heap.c
	* src/igraph_strvector.c
	* src/igraph_trie.c
	* src/vector.c
	* src/vector_ptr.c
	* src/igraph_stack.c
	* src/type_indexededgelist.c
	* src/adjlist.c
	* src/foreign.c
	* src/foreign-lgl-parser.y
	* src/iterators.c
	* src/games.c
	* src/basic_query.c
	* src/components.c
	* src/conversion.c
	* src/other.c
	* src/structural_properties.c
	* src/structure_generators.c
	* src/cocitation.c
	* src/foreign-ncol-parser.y
	* src/attributes.c : IGRAPH_ERROR instead of IGRAPH_FERROR

2005-12-16  Gabor Csardi  <csardi@rmki.kfki.hu>

	* src/adjlist.c (igraph_i_adjlist_t, igraph_i_adjlist_init)
	(igraph_i_adjlist_destroy) : added
	* src/structural_properties.c (igraph_diameter)
	(igraph_average_path_length) : some speedup with igraph_i_adjlist_t
	* examples/simple/igraph_diameter.c : added
	* examples/simple/igraph_average_path_length.c : added

2005-12-15  Gabor Csardi  <csardi@rmki.kfki.hu>

	* src/type_indexededgelist.c (igraph_neighbors) : some speedup

2005-12-15  Gabor Csardi  <csardi@rmki.kfki.hu>

	* src/iterators.c (igraph_vs_adj,igraph_vs_next_adj)
	(igraph_vs_end_adj,igraph_vs_get_adj,igraph_vs_adj_set) : storing end
	of the interval, some speedup

2005-12-14  Gabor Csardi  <csardi@rmki.kfki.hu>

	* src/type_indexededgelist.c (igraph_i_create_start) :
	zero edges edge bug removed
	* src/examples/simple/igraph_delete_vertices.c : test for this 
	edge case

2005-12-10  Tamas Nepusz  <ntamas@rmki.kfki.hu>

	* src/attributes.c (igraph_attribute_list_remove) :
	removed memory leak
	
	* src/igraph_indexededgelist.c (igraph_delete_vertices) :
	frees index before exiting
	
	* src/igraph_strvector.c (igraph_strvector_resize) :
	swapped upper and lower bounds in the for loop. The
        loop was never executed before.
	
2005-12-09  Gabor Csardi  <csardi@rmki.kfki.hu>

	* interfaces/python/graphobject.c
	(igraphmodule_Graph_delete_vertices, igraphmodule_Graph_degree)
	(igraphmodule_Graph_betweenness, igraphmodule_Graph_bibcoupling)
	(igraphmodule_Graph_closeness, igraphmodule_Graph_cocitation)
	(igraphmodule_Graph_shortest_paths, igraphmodule_Graph_subgraph) :
	updated for new vertex set/edge set interface	

2005-12-09  Gabor Csardi  <csardi@rmki.kfki.hu>

	* src/structural_properties.c
	(igraph_minimum_spanning_tree_unweighted) : FINALLY bug corrected

	* src/memory.c (igraph_free) : added 

	* src/iterators.c : completely rewritten, all functions

	* src/type_indexededgelist.c (igraph_delete_vertices)
	(igraph_degree) : updated for new vertex set interface
	* src/foreign.c (igraph_write_graph_edgelist)
	(igraph_write_graph_ncol, igraph_write_graph_lgl) : updated for
	new vertex set interface
	* src/layout.c (igraph_layout_fruchterman_reingold) : updated for
	new edge set interface
	* src/basic_query.c (igraph_are_connected) : updated for new
	vertex set interface
	* src/cocitation.c (igraph_cocitation_real, igraph_cocitation)
	(igraph_bibcoupling) : updated for new vertex/edge sets
	* src/structural_properties.c (igraph_minimum_spanning_tree_prim)
	(igraph_closeness, igraph_shortest_paths, igraph_betweenness)
	(igraph_edge_betweenness, igraph_subgraph)
	(igraph_transitivity_undirected) : updated for vertex/edge sets
	* src/conversion.c (igraph_get_adjacency, igraph_get_edgelist) :
	updated for new vertex/edge sets
	* src/attributes.c (igraph_get_vertex_attributes)
	(igraph_set_vertex_attributes) : updated for vertex/edge sets

	* examples/simple/igraph_barabasi_game.c : updated for igraph_vs_t
	* examples/simple/igraph_degree.c : updated for igraph_vs_t
	* examples/simple/igraph_delete_vertices.c : updated for igraph_vs_t

	* igraph/src/rinterface.c : updated for new vertex/edge sets
	
	* igraph/R/iterators.R : interface rewritten

	* igraph/R/attributes.R : updated to new vertex set interface
	* igraph/R/interface.R : updated to new vertex set interface
	* igraph/R/print.R : updated to new vertex set interface
	* igraph/R/structural.properties.R : updated to new vertex set 
	interface
	* igraph/R/cocitation.R : updated to new vertex set interface

2005-12-06  Gabor Csardi  <csardi@rmki.kfki.hu>

	* src/error.c (IGRAPH_FINALLY_FREE) : serious error handling bug 
	corrected

	* src/error.h (IGRAPH_EUNFOLDINF) : added

	* src/attributes.c (igraph_attribute_list_get_all) 
	(igraph_attribute_list_names) : bugs corrected

	* src/igraph.h (igraph_vit_t, igraph_eit_t) : introduced
	(igraph_iterator_t) : deleted
	* src/iterators.c (igraph_vit_t, igraph_eit_t) : introduced

	* src/type_indexededgelist.c (igraph_delete_vertices)
	(igraph_degree) : updated for igraph_vit_t
	* src/foreign.c (igraph_write_graph_edgelist,igraph_write_graph_ncol)
	(igraph_write_graph_lgl) : updated for igraph_vit_t, igraph_eit_t
	* src/layout.c (igraph_layout_fruchterman_reingold)
	(igraph_layout_kamada_kawai) : updated for igraph_vit_t
	* src/basic_query.c (igraph_are_connected) : updated for igraph_vit_t
	* src/conversion.c (igraph_get_adjacency,igraph_get_edgelist) :
	updated for igraph_eit_t
	* src/rinterface.c (R_igraph_iterator_to_SEXP)
	(R_SEXP_to_igraph_iterator, R_SEXP_to_igraph_iterator_copy)
	(R_igraph_iterator_vid, R_igraph_iterator_eid)
	(R_igraph_iterator_efromorder, R_igraph_iterator_eneis)
	(R_igraph_iterator_vneis, R_igraph_iterator_next)
	(R_igraph_iterator_prev, R_igraph_iterator_reset)
	(R_igraph_iterator_end, R_igraph_iterator_get_vertex_nei)
	(R_igraph_iterator_get_vertex, R_igraph_iterator_from)
	(R_igraph_iterator_to, R_igraph_iterator_edge)
	(R_igraph_iterator_randomwalk, R_igraph_iterator_randomwalk1) :
	removed, to be reimplemented
	* src/structural_properties.c (R_igraph_minimum_spanning_tree_prim)
	(igraph_closeness, igraph_shortest_paths, igraph_betweenness)
	(igraph_subgraph, igraph_transitivity_undirected) : updated for
	igraph_vit_t, igraph_eit_t
	* src/cocitation.c (igraph_cocitation,igraph_bibcoupling)
	(igraph_cocitation_real) : updated for igraph_vit_t
	* src/attributes.c (igraph_get_vertex_attributes)
	(igraph_set_vertex_attributes) : updated for igraph_vit_t

	* examples/simple/igraph_barabasi_game.c : updated
	* examples/simple/igraph_degree.c : updated
	* examples/simple/igraph_delete_vertices.c :updated
	
2005-12-02  Gabor Csardi  <csardi@rmki.kfki.hu>

	* src/igraph.h (igraph_i_directed_t, igraph_i_loops_t) : added	

2005-12-01  Tamas Nepusz  <ntamas@rmki.kfki.hu>

	* src/types.c (vector_ptr_remove)
	  (igraph_strvector_remove_section) : corrected invalid
	  memory reads/writes reported by Valgrind
	* src/attributes.c (igraph_i_attribute_list_get_pos) :
	  corrected invalid result returned when the attribute
	  was the last in the list
	* interfaces/python/vertexobject.c,
	  interfaces/python/vertexseq.c,
	  interfaces/python/graphobject.c : adapted attribute
	  getters to the new behaviour of igraph (returning
	  IGRAPH_EINVAL instead of -1 as the attribute type)
	* interfaces/python/edgeobject.c,
	  interfaces/python/edgeobject.h,
	  interfaces/python/edgeseqobject.c
	  interfaces/python/edgeseqobject.h : added
	* interfaces/python/test.sh, interfaces/python/test.py :
	  added new test cases for the edge attributes
	  
2005-11-26  Gabor Csardi  <csardi@rmki.kfki.hu>

	* src/vector.c (vector_add) : unused, deleted

	* src/vector.c (vector_isininterval) : bug fixed

	* src/error.c (igraph_error_handler_ignore) : do not print anything

	* src/type_indexededgelist.c (igraph_delete_edges) : check that 
	edges is even

	* examples/simple/igraph_add_edges.c : added
	* examples/simple/igraph_add_vertices.c : added
	* examples/simple/igraph_copy.c : added
	* examples/simple/igraph_degree.c : added
	* examples/simple/igraph_degree.out : added
	* examples/simple/igraph_delete_edges.c : added
	* examples/simple/igraph_delete_vertices.c : added
	* examples/simple/igraph_empty.c : added
	* examples/simple/igraph_is_directed.c : added
	* examples/simple/igraph_neighbors.c : added
	* examples/simple/vector.c : added

2005-11-25  Tamas Nepusz  <ntamas@rmki.kfki.hu>

	* src/structure_generators.c (igraph_tree) : typo corrected
	
2005-11-25  Gabor Csardi  <csardi@rmki.kfki.hu>

	* src/iterators.c (igraph_iterator_randomwalk)
	(igraph_iterator_randomwalk1, igraph_next_randomwalk)
	(igraph_end_randomwalk, igraph_get_vertex_randomwalk)
	(igraph_reset_randomwalk, igraph_iterator_randomwalk_length)
	(igraph_reset_randomwalk1, igraph_end_randomwalk1)
	(igraph_get_vertex_randomwalk1, igraph_reset_randomwalk1) : added
	* igraph/src/rinterface.c (R_igraph_iterator_to_SEXP)
	(R_SEXP_to_igraph_iterator, R_SEXP_to_igraph_iterator_copy)
	(R_igraph_iterator_randomwalk, R_igraph_iterator_randomwalk1) :
	R interface added
	* igraph/R/iterators.R (ii.create) : added random walkers interface

2005-11-25  Gabor Csardi  <csardi@rmki.kfki.hu>

	* src/igraph_strvector.c (igraph_strvector_remove_section) :
	remove misterious Realloc

	* src/type_indexededgelist.c (igraph_add_edges, igraph_add_vertices)
	(igraph_delete_edges, igraph_delete_vertices) : proper error handling

	* src/error.c (IGRAPH_FINALLY_CLEAN) : bug corrected

	* src/attributes.c (igraph_i_attribute_list_get_pos) : bug corrected

	* src/attribute.c (igraph_attribute_list_copy) : typo corrected
	
2005-11-24  Gabor Csardi  <csardi@rmki.kfki.hu>

	* src/igraph_strvector.c (igraph_strvector_resize) : proper error
	handling	
	* src/igraph_trie.c (igraph_trie_get) : proper error handling
	* src/attributes.c (igraph_attribute_list_set_many)
	(igraph_attribute_list_add_elem, igraph_attribute_list_copy) :
	proper error handling added
	(igraph_attribute_list_remove_elem_idx) 
	(igraph_attribute_list_remove_elem_neg) : changed to void
	* src/type_indexededgelist.c (igraph_i_create_start) : error
	handling added

2005-11-24  Gabor Csardi  <csardi@rmki.kfki.hu>

	* src/*.c Error handling, possibly all functions changed

2005-11-22  Gabor Csardi  <csardi@rmki.kfki.hu>

	* src/dqueue.c (dqueue_init) : assert bug removed
	* src/igraph_strvector.c (igraph_strvector_init) : more error handling
	* src/igraph_strvector.c (igraph_strvector_get) : bug corrected
	* src/igraph_strvector.c (igraph_strvector_copy) : remove an assert
	* src/igraph_strvector_resize (igraph_strvector_resize) : bug corrected
	* src/vector.c (vector_copy_to) : change to void
	* src/vector_ptr.c (vector_ptr_size, vector_ptr_copy) : 
	remove assert bug
	* src/vector_ptr.c (vector_ptr_null) : change to void
	

2005-11-21  Gabor Csardi  <csardi@rmki.kfki.hu>

	* src/*.c Error handling, possibly all functions changed.

2005-11-16  Gabor Csardi  <csardi@rmki.kfki.hu>

	* src/attributes.c (igraph_attribute_list_set)
	(igraph_attribute_list_set_many, igraph_attribute_list_set_many)
	(igraph_attribute_list_get_all) : attribute type bug corrected
	
	* src/types.c (igraph_trie_get_node, igraph_trie_get)
	(igraph_trie_get2) : update for error handling
	* src/foreign-lgl-parser.y : trie calls updated
	* src/foreign-ncol-parser.y : trie calls updated

	* src/structural_properties.c (igraph_shortest_paths) :
	bug corrected

	* src/foreign.c (igraph_write_graph_ncol, igraph_write_graph_lgl) :
	cosmetics, initialize ret

	* src/types.c (dqueue_init, dqueue_push, vector_init)
	(vector_reserve, vector_order, vector_init_copy, vector_copy)
	(igraph_stack_init, igraph_stack_reserve, igraph_stack_push)
	(multiset_init, multiset_reserve, multiset_reserve, heap_init)
	(heap_init_array, heap_reserve, indheap_init, indheap_init_array)
	(indheap_reserve, d_indheap_init, d_indheap_reserve)
	(vector_ptr_init, vector_ptr_reserve, vector_ptr_init_copy)
	(vector_ptr_copy, igraph_strvector_init, igraph_strvector_get)
	(igraph_strvector_get, igraph_strvector_remove_section)
	(igraph_strvector_copy, igraph_strvector_resize) : IGRAPH_ENOMEM added
	
2005-11-16  Tamas Nepusz  <ntamas@rmki.kfki.hu>
	* Makefile.am: made sure that the Debian packages are built
	  from a clean source tree
	* configure.in: restored MinGW compatibility
	* src/Makefile.am: corrected some minor glitches
	* interfaces/python/igraphmodule.c: sorted into standalone
	  C files
	* interfaces/python/common.c, interfaces/python/common.h,
	  interfaces/python/convert.c, interfaces/python/convert.h,
	  interfaces/python/error.c, interfaces/python/error.h,
	  interfaces/python/graphobject.c,
	  interfaces/python/graphobject.h,
	  interfaces/python/vertexobject.c,
	  interfaces/python/vertexobject.h,
	  interfaces/python/vertexseqobject.c,
	  interfaces/python/vertexseqobject.h: added. Graphs and
	  vertices now support attribute assignment and iteration.
	  Debug messages about every igraph-related PyObject
	  allocation are printed on stderr if we turned on
	  debug mode (this helps to track down leaking PyObject
	  references)
	* interfaces/python/Makefile.am: added new source files,
	  found a way to install the built library to the proper
	  directory. Some cleanup code still remains in the
	  post-install hook
	* interfaces/python/test.sh, interfaces/python/test.py:
	  added new test cases
	  
2005-11-15  Gabor Csardi  <csardi@rmki.kfki.hu>

	* src/games.c (igraph_degree_sequence_game_simple) :
	in_seq may be null pointer
	* src/games.c (igraph_barabasi_game) : error handling + outseq may
	be null pointer
	* src/games.c (igraph_erdos_renyi_game_gnp)
	(igraph_erdos_renyi_game_gnm, igraph_erdos_renyi_game) :
	error handling added
	* src/type_indexededgelist.c (igraph_add_edges)
	(igraph_delete_edges, igraph_delete_vertices)
	(igraph_neighbors, igraph_degree) : error handling added
	* src/foreign.c (igraph_write_graph_edgelist)
	(igraph_write_graph_ncol, igraph_write_graph_lgl) : error handling
	* src/foreign-lgl-parser.y (igraph_lgl_yyerror) : error handling
	* src/iterators.c (igraph_iterator_vid, igraph_iterator_eid)
	(igraph_iterator_efromorder, igraph_iterator_eneis)
	(igraph_iterator_vneis, igraph_prev) : error handling
	* src/basic_query.c (igraph_are_connected) : error handling added
	* src/components.c (igraph_clusters, igraph_is_connected) : error
	handling added
	* src/conversion.c (igraph_get_adjacency) : error handling added
	* src/error.c (igraph_i_error_strings) : new errors defined
	* src/structural_properties.c (igraph_diameter)
	(igraph_average_path_length)
	(igraph_minimum_spanning_tree_unweighted)
	(igraph_minimum_spanning_tree_prim, igraph_closeness)
	(igraph_shortest_paths, igraph_get_shortest_paths)
	(igraph_subcomponent, igraph_betweenness, igraph_edge_betweenness)
	(igraph_subgraph, igraph_transitivity_undirected) : error handling
	* src/structure_generators.c (igraph_create, igraph_adjacency)
	(igraph_star, igraph_tree) : error handling added
	* src/cocitation.c (igraph_cocitation_real) : error handling added
	* src/foreign-ncol-parser.y (igraph_ncol_yyerror) : error handling
	* src/attributes.c (igraph_attribute_list_add)
	(igraph_attribute_list_remove, igraph_attribute_list_get)
	(igraph_attribute_list_set, igraph_attribute_list_get_many)
	(igraph_attribute_list_set_many, igraph_attribute_list_get_all)
	(igraph_attribute_list_get_type, igraph_remove_graph_attribute)
	(igraph_get_graph_attribute, igraph_set_graph_attribute)
	(igraph_list_graph_attributes, igraph_add_vertex_attribute)
	(igraph_remove_vertex_attribute, igraph_get_vertex_attribute)
	(igraph_set_vertex_attribute, igraph_get_vertex_attributes)
	(igraph_set_vertex_attributes, igraph_list_vertex_attributes)
	(igraph_add_edge_attribute, igraph_remove_edge_attribute)
	(igraph_get_edge_attribute, igraph_set_edge_attribute)
	(igraph_get_edge_attributes, igraph_set_edge_attributes)
	(igraph_list_edge_attributes, igraph_get_graph_attribute_type)
	(igraph_get_vertex_attribute_type, igraph_get_edge_attribute_type)
	: error handling added
	
2005-11-11  Gabor Csardi  <csardi@rmki.kfki.hu>

	* src/attributes.c (igraph_i_attribute_list_get_pos) : bug corrected

2005-11-10  Gabor Csardi  <csardi@rmki.kfki.hu>

	* src/attributes.c (igraph_has_graph_attribute)
	(igraph_has_vertex_attribute, igraph_has_edge_attribute) : added

2005-11-10  Gabor Csardi  <csardi@rmki.kfki.hu>

	* src/structure_generators.c (igraph_star) : check bugs corrected

2005-11-10  Tamas Nepusz  <ntamas@rmki.kfki.hu>
	* interfaces/python/igraphmodule.c
	  (igraphmodule_Graph_Degree_Sequence): added
	* interfaces/python/igraphmodule.c
	  (igraphmodule_PyList_to_vector_t): bugfixes
	* Makefile.am: debcvs is now a .PHONY target
	* interfaces/python/Makefile.am: now compiles
	  even if libigraph.so is not in the library path
	* interfaces/python/test.py: added test case for
	  Graph.Degree_Sequence
	* debian/rules: added attributes.h to libigraph-dev
	* src/attributes.c
	  (igraph_attribute_list_get_type): returns 1
	  if the requested attribute is nonexistent
	  
2005-11-09  Gabor Csardi  <csardi@rmki.kfki.hu>

	* src/error.c (igraph_error, igraph_error_handler_abort)
	(igraph_error_handler_ignore) : fprintf bug corrected
	
	* src/type_indexededgelist.c (igraph_empty,igraph_add_edges)
	(igraph_add_vertices,igraph_delete_vertices,igraph_neighbors)
	(igraph_degree) : error handling added
	* src/structure_generators.c (igraph_create,igraph_star,igraph_lattice)
	(igraph_ring,igraph_tree,igraph_full) : error handling added
	* src/types.c (vector_isininterval,vector_any_smaller) : new
	* igraph/src/rinterface.c (R_igraph_myhandler,R_igraph_before)
	(R_igraph_after) : install own error handler
	* igraph/src/rinterface.c (all functions) : install own error handler

2005-11-08  Gabor Csardi  <csardi@rmki.kfki.hu>

	* src/error.c (igraph_error, igraph_strerror)
	(igraph_error_handler_abort, igraph_error_handler_ignore)
	(igraph_set_error_handler) : new error handling
	* src/type_indexededgelist.c (igraph_add_edges, igraph_delete_edges) :
	new error handling
	* src/foreign.c (igraph_read_graph_edgelist) : new error handling
	* src/games.c (igraph_degree_sequence_game)
	(igraph_degree_sequence_game_simple) : new error handling
	* src/other.c (igraph_running_mean) : new error handling
	* src/structural_properties.c (igraph_transitivity) : new error 
	handling
	* src/structure_generators.c (igraph_adjacency) : new error handling

2005-11-04  Tamas Nepusz  <ntamas@rmki.kfki.hu>

	* src/random.c : added temporary expm1 implementation for
	  MinGW (since MinGW does not implement it natively)
	* Makefile.am : added rule to generate daily CVS Debian package
	* configure.in : added a switch to enable debug build, corrected
	  the Python library detection to make it work in MinGW
	* src/basic_query.c, src/conversion.c, src/other.c : made it
	  include types.h (MinGW was complaining about it)
	* interfaces/python/igraphmodule.c (igraphmodule_Graph_Read_Edgelist,
	  igraphmodule_Graph_Read_Ncol, igraphmodule_Graph_Read_Lgl,
	  igraphmodule_Graph_write_edgelist, igraphmodule_Graph_write_ncol,
	  igraphmodule_Graph_write_lgl): added
	* interfaces/python/Makefile.am: corrected a bug regarding
	  package creation in Debian
	* interfaces/python/test.py: added test cases for the new methods
	* debian/prepare: added CVS version numbering support
	* debian/control.in: removed automatic generation of shared
	  library dependencies for igraph. The libc in Ubuntu is
	  newer than in Debian, therefore the generated package did not
	  install under Debian Sarge until now.
	  
2005-11-04  Gabor Csardi  <csardi@rmki.kfki.hu>

	* src/attributes.c (igraph_attribute_list_copy) : bug corrected

2005-11-04  Gabor Csardi  <csardi@rmki.kfki.hu>

	* src/types.c (igraph_trie_size) : new
	* src/foreign.c (igraph_read_graph_lgl, igraph_write_graph_lgl) : new
	* src/foreign.c (igraph_write_graph_ncol) : memory leak corrected
	* igraph/src/rinterface.c (R_igraph_read_graph_lgl)
	(R_igraph_write_graph_lgl) : interface
	* igraph/R/foreign.R (read.graph.lgl, write.graph.lgl) : interface

2005-11-03  Gabor Csardi  <csardi@rmki.kfki.hu>

	* src/types.c (igraph_i_trie_init_node, igraph_trie_init)
	(igraph_i_trie_destroy_node, igraph_trie_destroy)
	(igraph_i_strdiff, igraph_trie_get_node, igraph_trie_get)
	(igraph_trie_get2, igraph_trie_idx) : new, Patricia trie data type
	* src/foreign-ncol-lexer.l : parser for the ncol file type
	* src/foreign-ncol-parser.y : parser for the ncol file type
	* src/foreign.c (igraph_read_graph_ncol, igraph_write_graph_ncol) :
	new file format added
	* igraph/src/rinterface.c (R_igraph_read_graph_ncol)
	(R_igraph_write_graph_ncol) : interface
	* igraph/R/foreign.R (read.graph.ncol, write.graph.ncol) : interface
	* igraph/R/foreign.R (read.graph, write.graph, read.graph.edgelist)
	(write.graph.edgelist, write.graph.lgl) : don't pass "format" argument
	
2005-11-01  Gabor Csardi  <csardi@rmki.kfki.hu>

	* src/foreign.c (igraph_read_graph_edgelist)
	(igraph_write_graph_edgelist) : new
	* igraph/src/rinterface.c (R_igraph_read_graph_edgelist)
	(R_igraph_write_graph_edgelist) : R interface
	* igraph/R/foreign.R (read.graph.edgelist, write.graph.edgelist) :
	  R interface

2005-10-31  Gabor Csardi  <csardi@rmki.kfki.hu>

	* igraph/src/rinterface.c (R_igraph_set_vertex_attributes)
	(R_igraph_set_edge_attributes) : there is no type argument any more

2005-10-31  Gabor Csardi  <csardi@rmki.kfki.hu>

	* src/types.c (vector_e_ptr, vector_remove, vector_permdelete)
	(vector_remove_negidx, vector_ptr_free_all, vector_ptr_destroy_all)
	: new
	* src/types.c (igraph_attribute_list_init)
	(igraph_attribute_list_destroy, igraph_attribute_list_add)
	(igraph_attribute_list_addstr, igraph_attribute_list_remove)
	(igraph_attribute_list_get, igraph_attribute_list_getstr)
	(igraph_attribute_list_getany, igraph_attribute_list_gets)
	(igraph_attribute_list_set, igraph_attribute_list_setstr)
	(igraph_attribute_list_setany, igraph_attribute_list_sets)
	(igraph_attribute_list_size, igraph_attribute_list_encrease_length)
	(igraph_attribute_list_remove_elements)
	(igraph_attribute_list_remove_elements_neg)
	(igraph_attribute_list_list, igraph_attribute_list_copy)
	(igraph_attribute_list_getsany, igraph_attribute_list_setsany)
	(igraph_attribute_list_gettype) : deleted
	* src/types.c (igraph_i_strarray_findnpos, igraph_strarray_init)
	(igraph_strarray_destroy) : deleted
	* src/types.c (igraph_strvector_remove, igraph_strvector_add)
	(igraph_strvector_permdelete, igraph_strvector_remove_negidx) : new
	(igraph_strvector_resize) : free deleted entries, memory leak corrected
	* src/attributes.c (igraph_i_attribute_list_get_pos)
	(igraph_i_attribute_list_free, igraph_attribute_list_init)
	(igraph_attribute_list_destroy, igraph_attribute_list_add)
	(igraph_attribute_list_remove, igraph_attribute_list_get)
	(igraph_attribute_list_set, igraph_attribute_list_get_many)
	(igraph_attribute_list_set_many, igraph_attribute_list_get_all)
	(igraph_attribute_list_size, igraph_attribute_list_add_elem)
	(igraph_attribute_list_names, igraph_attribute_list_copy)
	(igraph_attribute_list_get_type, igraph_attribute_list_remove_elem_idx)
	(igraph_attribute_list_remove_elem_neg) : new
	* src/attributes.c (igraph_add_graph_attribute)
	(igraph_get_graph_attribute, igraph_set_graph_attribute)
	(igraph_list_graph_attributes, igraph_add_vertex_attribute)
	(igraph_get_vertex_attribute, igraph_set_vertex_attribute)
	(igraph_get_vertex_attributes, igraph_set_vertex_attributes)
	(igraph_list_vertex_attributes,  igraph_add_edge_attribute)
	(igraph_get_edge_attribute, igraph_set_edge_attribute)
	(igraph_get_edge_attributes, igraph_set_edge_attributes)
	(igraph_list_edge_attributes) : updated for new attribute handling
	(igraph_get_graph_attribute_type, igraph_get_vertex_attribute_type)
	(igraph_get_edge_attribute_type) : new
	* src/type_indexededgelist.c (igraph_add_edges, igraph_add_vertices)
	(igraph_delete_edges, igraph_delete_vertices) : updates for new
	attribute handling
	* igraph/src/rinterface.c (R_igraph_strvector_to_SEXP)
	(R_igraph_SEXP_to_strvector, R_igraph_SEXP_to_strvector_copy)
	(R_attributes_to_SEXP, R_SEXP_to_attributes, R_SEXP_to_attributes_copy)
	: updated to new strvector and attribute structure
	(R_igraph_strmatrix_to_SEXP, R_SEXP_to_igraph_strmatrix)
	(R_SEXP_to_igraph_strmatrix_copy, R_strarray_to_SEXP) : deleted
	(R_igraph_add_graph_attribute, R_igraph_get_graph_attribute)
	(R_igraph_set_graph_attribute, R_igraph_list_graph_attributes)
	(R_igraph_add_vertex_attribute, R_igraph_get_vertex_attribute)
	(R_igraph_set_vertex_attribute, R_igraph_list_vertex_attributes)
	(R_igraph_get_vertex_attributes, R_igraph_set_vertex_attributes)
	(R_igraph_add_edge_attribute, R_igraph_get_edge_attribute)
	(R_igraph_set_edge_attribute, R_igraph_list_edge_attributes)
	(R_igraph_get_edge_attributes, R_igraph_set_edge_attributes) :
	updated to new attribute structure
	* igraph/R/attributes.R (get.graph.attribute, get.vertex.attribute)
	(get.edge.attribute) : updated to strvector type
	
2005-10-29  Gabor Csardi  <csardi@rmki.kfki.hu>

	* src/structural_properties.c (igraph_betweenness)
	(igraph_edge_betweenness) : another bug corrected

2005-10-27  Gabor Csardi  <csardi@rmki.kfki.hu>

	* src/types.c (igraph_attribute_list_init)
	(igraph_attribute_list_destroy, igraph_attribute_list_add)
	(igraph_attribute_list_addstr, igraph_attribute_list_remove)
	(igraph_attribute_list_get, igraph_attribute_list_getstr)
	(igraph_attribute_list_getany, igraph_attribute_list_gets)
	(igraph_attribute_list_set, igraph_attribute_list_setstr)
	(igraph_attribute_list_setany, igraph_attribute_list_sets)
	(igraph_attribute_list_size, igraph_attribute_list_increase_length)
	(igraph_attribute_list_remove_elements)
	(igraph_attribute_list_remove_elements_neg)
	(igraph_attribute_list_list, igraph_attribute_list_copy)
	(igraph_attribute_list_getsany, igraph_attribute_list_setsany)
	(igraph_attribute_list_gettype) : string attributes added
	* src/types.c (igraph_strvector_init)
	(igraph_strvector_destroy, igraph_strvector_get)
	(igraph_strvector_set, igraph_strvector_remove_section)
	(igraph_strvector_move_interval, igraph_strvector_copy)
	(igraph_strvector_resize, igraph_strvector_size)
	(igraph_strmatrix_init, igraph_strmatrix_destroy)
	(igraph_strmatrix_get, igraph_strmatrix_set)
	(igraph_strmatrix_add_cols, igraph_strmatrix_remove_col)
	(igraph_strmatrix_add_rows, igraph_strmatrix_permdelete_rows)
	(igraph_strmatrix_delete_rows_neg, igraph_strmatrix_copy)
	(igraph_strmatrix_resize, igraph_strmatrix_nrow)
	(igraph_strmatrix_ncol) : new
	* src/attributes.c (igraph_add_graph_attribute)
	(igraph_get_graph_attribute, igraph_set_graph_attribute)
	(igraph_list_graph_attributes, igraph_add_vertex_attribute)
	(igraph_get_vertex_attribute, igraph_set_vertex_attribute)
	(igraph_get_vertex_attributes, igraph_set_vertex_attributes)
	(igraph_list_vertex_attributes, igraph_add_edge_attribute)
	(igraph_get_edge_attribute, igraph_set_edge_attribute)
	(igraph_get_edge_attributes, igraph_set_edge_attributes)
	(igraph_list_edge_attributes, igraph_get_graph_attribute_type)
	(igraph_get_vertex_attribute_type, igraph_get_edge_attribute_type) :
	string attributes added, some new
	* igraph/src/rinterface.c (R_igraph_strvector_to_SEXP)
	(R_igraph_SEXP_to_strvector, R_igraph_SEXP_to_strvector1)
	(R_igraph_SEXP_to_strvector_copy, R_igraph_strmatrix_to_SEXP)
	(R_attributes_to_SEXP, R_SEXP_to_igraph_strmatrix)
	(R_SEXP_to_igraph_strmatrix_copy, R_SEXP_to_attributes)
	(R_SEXP_to_attributes_copy, R_igraph_add_graph_attribute)
	(R_igraph_get_graph_attribute, R_igraph_set_graph_attribute)
	(R_igraph_add_vertex_attribute, R_igraph_get_vertex_attribute)
	(R_igraph_set_vertex_attribute, R_igraph_get_vertex_attributes)
	(R_igraph_set_vertex_attributes, R_igraph_list_graph_attributes)
	(R_igraph_list_vertex_attributes, R_igraph_add_edge_attribute)
	(R_igraph_get_edge_attribute, R_igraph_set_edge_attribute)
	(R_igraph_get_edge_attributes, R_igraph_set_edge_attributes)
	(R_igraph_list_edge_attributes) : R interface
	* igraph/R/attributes.R (add.graph.attribute)
	(set.graph.attribute, add.vertex.attribute, set.vertex.attribute)
	(add.edge.attribute, set.edge.attribute) : R interface
	
2005-10-26  Gabor Csardi  <csardi@rmki.kfki.hu>

	* src/structural_properties.c (igraph_betweenness)
	(igraph_edge_betweenness) : bug corrected

2005-10-24  Gabor Csardi  <csardi@rmki.kfki.hu>

	* src/types.c (matrix_delete_rows_neg, matrix_copy)
	(igraph_attribute_list_remove_elements_neg)
	(igraph_attribute_list_copy) : new 
	* src/attributes.c (igraph_add_edge_attribute)
	(igraph_remove_edge_attribute, igraph_get_edge_attribute)
	(igraph_set_edge_attribute, igraph_get_edge_attributes)
	(igraph_set_edge_attributes, igraph_list_edge_attributes) : new
	* src/type_indexededgelist.c (igraph_empty, igraph_destroy)
	(igraph_copy, igraph_add_edges, igraph_delete_edges) 
	(igraph_delete_vertices) : (mostly edge) attribute handling added
	* igraph/src/rinterface.c (R_igraph_to_SEXP, R_SEXP_to_igraph)
	(R_SEXP_to_igraph_copy) : handle edge attributes
	* igraph/src/rinterface.c (R_igraph_add_edge_attribute)
	(R_igraph_remove_edge_attribute, R_igraph_get_edge_attribute)
	(R_igraph_set_edge_attribute, igraph_get_edge_attributes)
	(R_igraph_set_edge_attributes, igraph_list_edge_attributes) : interface
	* igraph/R/attributes.R (add.edge.attribute, remove.edge.attribute)
	(get.edge.attribute, set.edge.attribute, e.a, "e.a<-") : interface
	* igraph/R/print.R (print.graph) : print edge attributes
	
2005-10-24  Gabor Csardi  <csardi@rmki.kfki.hu>

	* igraph/R/iterators.R (ii.get.to) : bug corrected

	* igraph/R/print.R (print.igraph) : uses iterators, prints attributes

2005-10-24  Gabor Csardi  <csardi@rmki.kfki.hu>

	* src/iterators.c (igraph_iterator_eneis)
	(igraph_iterator_eneis_set, igraph_reset_eneis)
	(igraph_next_eneis, igraph_end_eneis, igraph_get_vertex_from_eneis)
	(igraph_get_vertex_to_eneis, igraph_get_vertex_nei_eneis)
	(igraph_get_edge_eneis, igraph_iterator_vneis)
	(igraph_next_vneis, igraph_end_vneis, igraph_reset_vneis)
	(igraph_get_vertex_vneis, igraph_iterator_vneis_set) :
	eneis and vneis rewritten to use real_t array for data

	* igraph/src/rinterface.c (R_igraph_iterator_to_SEXP)
	(R_SEXP_to_igraph_iterator, R_SEXP_to_igraph_iterator_copy)
	(R_igraph_empty, R_igraph_iteraror_vid, R_igraph_iterator_eid)
	(R_igraph_iterator_efromorder, R_igraph_iterator_eneis)
	(R_igraph_iterator_vneis, R_igraph_iterator_next)
	(R_igraph_iterator_prev, R_igraph_iterator_reset)
	(R_igraph_iterator_end, R_igraph_iterator_end)
	(R_igraph_iterator_get_vertex_nei, R_igraph_iterator_get_vertex)
	(R_igraph_iterator_from, R_igraph_iterator_to)
	(R_igraph_iteartor_edge) : R interface to iterators
	* igraph/R/iterators.R (ii.create, ii.next, ii.prev, ii.end)
	(ii.get.vertex.nei, ii.reset, ii.get.vertex, ii.get.from)
	(ii.get.to, ii.get.edge) : R interface to iterators

2005-10-24  Gabor Csardi  <csardi@rmki.kfki.hu>

	* src/types.c (igraph_stack_reserve) : added
	
	* src/types.c (vector_remove_section, vector_move_interval)
	(matrix_add_cols, matrix_remove_col, matrix_permdelete_rows) : added

	* src/types.c (vector_ptr_init, vector_ptr_destroy)
	(vector_ptr_reserve, vector_ptr_empty, vector_ptr_size)
	(vector_ptr_clear, vector_ptr_push_back, vector_ptr_e)
	(vector_ptr_set, vector_ptr_null, vector_ptr_find)
	(vector_ptr_change, vector_ptr_resize, vector_ptr_as_vector)
	(vector_ptr_init_copy, vector_ptr_copy_to, vector_ptr_copy)
	(vector_ptr_remove) : added

	* src/types.c (igraph_i_strarray_findnpos)
	(igraph_attribute_list_init, igraph_attribute_list_destroy)
	(igraph_attribute_list_add, igraph_attribute_list_remove)
	(igraph_attribute_list_get, igraph_attribute_list_gets)
	(igraph_attribute_list_set, igraph_attribute_list_sets)
	(igraph_attribute_list_size, igraph_attribute_list_remove_elements)
	(igraph_attribute_list_list, igraph_strarray_init)
	(igraph_strarray_destroy) : added

	* src/attributes.c (igraph_add_graph_attribute)
	(igraph_remove_graph_attribute, igraph_get_graph_attribute)
	(igraph_set_graph_attribute, igraph_list_graph_attributes)
	(igraph_add_vertex_attribute, igraph_remove_vertex_attribute)
	(igraph_get_vertex_attribute, igraph_set_vertex_attribute)
	(igraph_get_vertex_attributes, igraph_set_vertex_attributes)
	(igraph_list_vertex_attributes) : attribute handling added
	* src/type_indexededgelist.c (igraph_empty, igraph_destroy)
	(igraph_add_vertices, igraph_delete_vertices) : 
	attribute handling added
	* src/rinterface.c (R_strarray_to_SEXP, R_attributes_to_SEXP)
	(R_SEXP_to_matrix_copy, R_SEXP_to_attributes)
	(R_SEXP_to_attributes_copy) : added for attributes handling
	* src/rinterface.c (R_igraph_to_SEXP, R_SEXP_to_igraph)
	(R_SEXP_to_igraph_copy) : updated for copying the attributes
	* src/rinterface.c (R_igraph_add_graph_attribute)
	(R_igraph_remove_graph_attribute, R_igraph_get_graph_attribute)
	(R_igraph_set_graph_attribute, R_igraph_add_vertex_attribute)
	(R_igraph_remove_vertex_attribute, R_igraph_get_vertex_attribute)
	(R_igraph_set_vertex_attribute, R_igraph_get_vertex_attributes)
	(R_igraph_set_vertex_attributes, R_igraph_list_graph_attributes)
	(R_igraph_list_vertex_attributes) : added interface to attribute
	handling
	* igraph/R/attributes.R (add.graph.attribute)
	(remove.graph.attribute, get.graph.attribute)
	(set.graph.attribute, g.a, g.a<-, add.vertex.attribute)
	(remove.vertex.attribute, get.vertex.attribute)
	(set.vertex.attribute) : R interface to attribute handling
	
2005-10-21  Tamas Nepusz <ntamas@rmki.kfki.hu>
        * configure.in, src/Makefile.am : slight changes to allow the
	  library to compile as a DLL under Cygwin/Win32
	* interfaces/python/igraphmodule.c : added FR and KK layout interface
	
2005-10-18  Gabor Csardi  <csardi@rmki.kfki.hu>

	* src/iterators.c (igraph_iterator_vneis_set) : added

	* src/structural_properties.c (igraph_transitivity)
	(igraph_transitivity_undirected) : added
	* igraph/R/structural_properties.R (transitivity) : interface
	* src/rinterface.c (R_igraph_transitivity) : interface

2005-10-13  Gabor Csardi  <csardi@rmki.kfki.hu>

	* src/structural_properties.c (igraph_subcomponent) : free changed
	to Free

2005-10-12  Tamas Nepusz <ntamas@rmki.kfki.hu>

	* interfaces/python/igraphmodule.c : added
	* debian/ : added

2005-10-10  Tamas Nepusz <ntamas@rmki.kfki.hu>

	* src/cocitation.c (igraph_cocitation_real) : memory leak removed

2005-10-06  Tamas Nepusz <ntamas@rmki.kfki.hu>

	* src/components.c (igraph_is_connected_weak) : q initialized

	* src/structural_properties.c (igraph_betweenness) : tmpres
	variable (and a memory leak) removed

2005-10-05  Gabor Csardi  <csardi@rmki.kfki.hu>

	* src/games.c  (igraph_degree_sequence_game)
	(igraph_degree_sequence_game_simple) : ported from R
	* igraph/R/games.R (degree.sequence.game) : interface
	* src/rinterface.c (R_igraph_degree_sequence_game) : interface
	
	* src/types.h (vector_sum) : new function

2005-09-28  Gabor Csardi  <csardi@rmki.kfki.hu>

	* igraph/R/games.R (degree.sequence.game) : undirected bug
	corrected

	* igraph/R/basic.R (is.directed) : new function

2005-09-28  Gabor Csardi  <csardi@rmki.kfki.hu>

	* igraph/R/structural.properties.R (get.shortest.paths) : from is
	a required parameter

	* igraph/R/plot.R (plot.igraph) : graph argument renamed to x to
	be conform with the R generic

	* igraph/R/print.R (print.igraph, summary.igraph) : arguments
	renamed to be conform with the R generic

	* igraph/R/community.R (eb.comunity, eb.community2)
	(cut.community) : renamed to community.eb, community.eb2,
	community.cut

2005-09-27  Gabor Csardi  <csardi@rmki.kfki.hu>

	* src/types.c (stack_t, stack_*) : renamed to igraph_stack_t
	* src/types.h (stack_t, stack_*) : same
	* src/structural_properties.c (stack_t, stack_*) : same

2005-09-26  Gabor Csardi  <csardi@rmki.kfki.hu>

	* src/structural_properties.c (igraph_average_path_length) :
	normfact double instead of long int, the saga of this bug ends here

	* src/random.c (fsign, imax2, imin2, R_FINITE, ISNAN) : new, from
	the R source code

2005-09-25  Gabor Csardi  <csardi@rmki.kfki.hu>

	* src/layout.c (igraph_layout_fruchterman_reingold) : implemented
	in C based on the SNA 1.0 version
	* src/rinterface.c (R_igraph_layout_fruchterman_reingold) : interface
	* igraph/R/layout.R (layout.fruchterman.reingold) : interface
	* igraph/R/tkplot.R (.tkplot.layout.dialog) : new parameter type,
	expression, this may depend on the graph itself, the 
	Fruchterman-Reingold algorithm has new parameters

2005-09-24  Gabor Csardi  <csardi@rmki.kfki.hu>

	* src/conversion.c (igraph_get_edgelist) : new function
	* src/rinterface.c (R_igraph_get_edgelist) : interface
	* igraph/R/conversion.R (get.edgelist) : interface

	* src/conversion.c (igraph_get_adjacency) : new function
	* src/rinterface.c (R_igraph_get_adjacency) : interface
	* igraph/R/conversion.R (get.adjacency) : interface

	* src/structural_properties.c (igraph_simplify) : new function
	* src/rinterface.c (R_igraph_simplify) : interface
	* igraph/R/conversion.R (simplify) : interface

	* src/types.c (vector_sort) : new function
	
2005-09-24  Gabor Csardi  <csardi@rmki.kfki.hu>

	* src/random.h (RNG_UNIF01()) : introduced
	
	* src/games.c (erdos_renyi_game) : gnm & gnp type
	(erdos_renyi_game_gnp, erdos_renyi_game_gnm) : new functions
	* igraph/R/games.R (erdos.renyi.game) : interface
	* src/rinterface.c (R_igraph_random_sample) : interface	

	* src/random.c (igraph_random_sample, igraph_random_sample_alga) :
	new functions
	* igraph/R/other.R (igraph.sample) : interface
	* src/rinterface.c (R_igraph_random_sample) : interface

2005-09-23  Gabor Csardi  <csardi@rmki.kfki.hu>

	* src/games.c (igraph_erdos_renyi_game) :
	* igraph/R/games.R (erdos.renyi.game) :
	* src/rinterface.c :
	implemented in C instead of R, bugs also eliminated

	* src/structure_generators.c (igraph_full) :
	* igraph/R/structure.generators.R (igraph.full) :
	* src/rinterface.c :
	implemented

	* src/random.h :
	* src/random.c :
	geometric random numbers added

	* src/types.c (vector_tail) : implemented

2005-09-22  Gabor Csardi  <csardi@rmki.kfki.hu>

	* src/igraph.h (igraph_average_path_length): added prototype,
	this (likely) eliminates a serious bug 

	* src/igraph.h :
	* src/components.c :
	* src/games.c :
	* src/random.h :
	* src/iterators.c :
	* src/measure_dynamics.c :
	* src/other.c :
	* src/rinterface.c :
	* src/structural_properties.c :
	* src/structure_generators.c :
	* src/types.c :
	cosmetics, defining implicit functions, eliminating unused
	variables, adding return value for non-void functions

	* src/random.h : added prototype for unif_rand(),
	norm_rand(), this eliminates the random number generation bug
	* src/Makevars : USING_R defined to use R random number
	generation if compiling as an R package

	* igraph/R/tkplot.R (.tkplot.layout.dialog): padx, pady removed
	from layout dialogs, they don't work with older Tk libraries

	<|MERGE_RESOLUTION|>--- conflicted
+++ resolved
@@ -1,4 +1,8 @@
-<<<<<<< HEAD
+2007-03-12  Tamas Nepusz  <ntamas@rmki.kfki.hu>
+
+	* interfaces/python/package/__init__.py : added Graph.summary,
+	extended Histogram with mean and sd calculations
+
 2007-03-08  Gabor Csardi  <csardi@rmki.kfki.hu>
 
 	* src/games.c (igraph_lastcit_game) : added
@@ -12,12 +16,6 @@
 	* src/measure_dynamics.c (igraph_measure_dynamics_citingcat_id_age)
 	(igraph_measure_dynamics_citedcat_id_age) : standard deviation
 	calculation corrected
-=======
-2007-03-12  Tamas Nepusz  <ntamas@rmki.kfki.hu>
-
-	* interfaces/python/package/__init__.py : added Graph.summary,
-	extended Histogram with mean and sd calculations
->>>>>>> 48346956
 
 2007-03-06  Tamas Nepusz  <ntamas@rmki.kfki.hu>
 
@@ -27,14 +25,11 @@
 	(igraphmodule_GraphObject_topological_sorting) : added
 	* examples/simple/igraph_topological_sorting : added
 
-<<<<<<< HEAD
 2007-03-05  Gabor Csardi  <csardi@rmki.kfki.hu>
 
 	* src/measure_dynamics.c (igraph_measure_dynamics_citingcat_id_age) : 
 	bug corrected
 
-=======
->>>>>>> 48346956
 2007-02-21  Gabor Csardi  <csardi@rmki.kfki.hu>
 
 	* src/foreign-pajek-lexer.l : modified to read file with MacOS 
