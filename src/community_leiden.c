--- conflicted
+++ resolved
@@ -138,13 +138,6 @@
         degree = igraph_vector_int_size(edges);
         for (i = 0; i < degree; i++) {
             long int e = VECTOR(*edges)[i];
-<<<<<<< HEAD
-            long int u = (long int) IGRAPH_OTHER(graph, e, v);
-            c = VECTOR(*membership)[u];
-            if (!VECTOR(neighbor_cluster_added)[c]) {
-                VECTOR(neighbor_cluster_added)[c] = 1;
-                VECTOR(neighbor_clusters)[nb_neigh_clusters++] = c;
-=======
             long int u = (long int)IGRAPH_OTHER(graph, e, v);
             if (u != v) {
                 c = VECTOR(*membership)[u];
@@ -153,7 +146,6 @@
                     VECTOR(neighbor_clusters)[nb_neigh_clusters++] = c;
                 }
                 VECTOR(edge_weights_per_cluster)[c] += VECTOR(*edge_weights)[e];
->>>>>>> 9d692ab6
             }
         }
 
@@ -340,13 +332,8 @@
         degree = igraph_vector_int_size(edges);
         for (j = 0; j < degree; j++) {
             long int e = VECTOR(*edges)[j];
-<<<<<<< HEAD
-            long int u = (long int) IGRAPH_OTHER(graph, e, v);
-            if (VECTOR(*membership)[u] == cluster_subset) {
-=======
             long int u = (long int)IGRAPH_OTHER(graph, e, v);
             if (u != v && VECTOR(*membership)[u] == cluster_subset) {
->>>>>>> 9d692ab6
                 VECTOR(external_edge_weight_per_cluster_in_subset)[i] += VECTOR(*edge_weights)[e];
             }
         }
@@ -398,15 +385,9 @@
             VECTOR(neighbor_cluster_added)[current_cluster] = 1;
             nb_neigh_clusters = 1;
             for (j = 0; j < degree; j++) {
-<<<<<<< HEAD
-                long int e = (long int) VECTOR(*edges)[j];
-                long int u = (long int) IGRAPH_OTHER(graph, e, v);
-                if (VECTOR(*membership)[u] == cluster_subset) {
-=======
                 long int e = (long int)VECTOR(*edges)[j];
                 long int u = (long int)IGRAPH_OTHER(graph, e, v);
                 if (u != v && VECTOR(*membership)[u] == cluster_subset) {
->>>>>>> 9d692ab6
                     long int c = VECTOR(*refined_membership)[u];
                     if (!VECTOR(neighbor_cluster_added)[c]) {
                         VECTOR(neighbor_cluster_added)[c] = 1;
