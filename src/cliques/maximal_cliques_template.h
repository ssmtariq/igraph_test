--- conflicted
+++ resolved
@@ -26,22 +26,12 @@
 #define RESNAME res
 #define SUFFIX
 #define RECORD do {                         \
-<<<<<<< HEAD
         igraph_vector_int_t *cl=IGRAPH_CALLOC(1, igraph_vector_int_t);      \
-        igraph_integer_t j;                              \
-=======
-        igraph_vector_t *cl=IGRAPH_CALLOC(1, igraph_vector_t);      \
->>>>>>> 2883bf2c
         if (!cl) {                              \
             IGRAPH_ERROR("Cannot list maximal cliques", IGRAPH_ENOMEM);   \
         }                                   \
         IGRAPH_CHECK(igraph_vector_ptr_push_back(res, cl));             \
-<<<<<<< HEAD
-        IGRAPH_CHECK(igraph_vector_int_init(cl, clsize));                   \
-        for (j=0; j<clsize; j++) { VECTOR(*cl)[j] = VECTOR(*R)[j]; }    \
-=======
-        IGRAPH_CHECK(igraph_vector_copy(cl, R));                   \
->>>>>>> 2883bf2c
+        IGRAPH_CHECK(igraph_vector_int_copy(cl, R));                   \
     } while (0)
 #define FINALLY do {                    \
         igraph_vector_ptr_clear(res);           \
@@ -84,22 +74,12 @@
 #define SUFFIX _subset
 #define RECORD do {                         \
         if (res) {                                \
-<<<<<<< HEAD
             igraph_vector_int_t *cl=IGRAPH_CALLOC(1, igraph_vector_int_t);      \
-            igraph_integer_t j;                              \
-=======
-            igraph_vector_t *cl=IGRAPH_CALLOC(1, igraph_vector_t);      \
->>>>>>> 2883bf2c
             if (!cl) {                              \
                 IGRAPH_ERROR("Cannot list maximal cliques", IGRAPH_ENOMEM);   \
             }                                   \
             IGRAPH_CHECK(igraph_vector_ptr_push_back(res, cl));             \
-<<<<<<< HEAD
-            IGRAPH_CHECK(igraph_vector_int_init(cl, clsize));                   \
-            for (j=0; j<clsize; j++) { VECTOR(*cl)[j] = VECTOR(*R)[j]; }    \
-=======
-            IGRAPH_CHECK(igraph_vector_copy(cl, R));                    \
->>>>>>> 2883bf2c
+            IGRAPH_CHECK(igraph_vector_int_copy(cl, R));                    \
         }                                 \
         if (no) { (*no)++; }                              \
         if (outfile) { igraph_vector_int_fprint(R, outfile); }        \
@@ -127,21 +107,11 @@
 #define RESNAME cliquehandler_fn, arg
 #define SUFFIX _callback
 #define RECORD do { \
-<<<<<<< HEAD
         igraph_vector_int_t *cl=IGRAPH_CALLOC(1, igraph_vector_int_t); \
-        igraph_integer_t j; \
         if (!cl) { \
             IGRAPH_ERROR("Cannot list maximal cliques", IGRAPH_ENOMEM); \
         } \
-        IGRAPH_CHECK(igraph_vector_int_init(cl, clsize)); \
-        for (j=0; j<clsize; j++) { VECTOR(*cl)[j] = VECTOR(*R)[j]; } \
-=======
-        igraph_vector_t *cl=IGRAPH_CALLOC(1, igraph_vector_t); \
-        if (!cl) { \
-            IGRAPH_ERROR("Cannot list maximal cliques", IGRAPH_ENOMEM); \
-        } \
-        IGRAPH_CHECK(igraph_vector_copy(cl, R)); \
->>>>>>> 2883bf2c
+        IGRAPH_CHECK(igraph_vector_int_copy(cl, R)); \
         if (!cliquehandler_fn(cl, arg)) \
             return IGRAPH_STOP; \
     } while (0)
