--- conflicted
+++ resolved
@@ -268,15 +268,9 @@
         if (loops) {
             to = RNG_INTEGER(0, n - 1);
         } else {
-<<<<<<< HEAD
             to = RNG_INTEGER(0, n - 2);
             if (from == to) {
                 to = n - 1;
-=======
-            to = RNG_INTEGER(0, no_of_nodes - 2);
-            if (from == to) {
-                to = no_of_nodes - 1;
->>>>>>> dfe4e72a
             }
         }
         igraph_vector_int_push_back(&edges, from); /* reserved */
@@ -287,11 +281,6 @@
     IGRAPH_CHECK(igraph_create(graph, &edges, n, directed));
     igraph_vector_int_destroy(&edges);
     IGRAPH_FINALLY_CLEAN(1);
-<<<<<<< HEAD
-
-    return IGRAPH_SUCCESS;
-=======
->>>>>>> dfe4e72a
 
     return IGRAPH_SUCCESS;
 }
