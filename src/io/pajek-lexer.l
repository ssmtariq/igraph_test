/*
   IGraph library.
   Copyright (C) 2006-2012  Gabor Csardi <csardi.gabor@gmail.com>
   334 Harvard st, Cambridge, MA, 02138 USA

   This program is free software; you can redistribute it and/or modify
   it under the terms of the GNU General Public License as published by
   the Free Software Foundation; either version 2 of the License, or
   (at your option) any later version.

   This program is distributed in the hope that it will be useful,
   but WITHOUT ANY WARRANTY; without even the implied warranty of
   MERCHANTABILITY or FITNESS FOR A PARTICULAR PURPOSE.  See the
   GNU General Public License for more details.

   You should have received a copy of the GNU General Public License
   along with this program; if not, write to the Free Software
   Foundation, Inc.,  51 Franklin Street, Fifth Floor, Boston, MA
   02110-1301 USA

*/

%{

/*
   IGraph library.
   Copyright (C) 2006-2012  Gabor Csardi <csardi.gabor@gmail.com>
   334 Harvard st, Cambridge, MA, 02138 USA

   This program is free software; you can redistribute it and/or modify
   it under the terms of the GNU General Public License as published by
   the Free Software Foundation; either version 2 of the License, or
   (at your option) any later version.

   This program is distributed in the hope that it will be useful,
   but WITHOUT ANY WARRANTY; without even the implied warranty of
   MERCHANTABILITY or FITNESS FOR A PARTICULAR PURPOSE.  See the
   GNU General Public License for more details.

   You should have received a copy of the GNU General Public License
   along with this program; if not, write to the Free Software
   Foundation, Inc.,  51 Franklin Street, Fifth Floor, Boston, MA
   02110-1301 USA

*/

#include <stdlib.h>

#include "io/pajek-header.h"
#include "io/parsers/pajek-parser.h"

#define YY_EXTRA_TYPE igraph_i_pajek_parsedata_t*
#define YY_USER_ACTION yylloc->first_line = yylineno;
#define YY_FATAL_ERROR(msg) IGRAPH_FATAL("Error in Pajek parser: " # msg)
#ifdef USING_R
#define fprintf(file, msg, ...) (1)
#ifdef stdout
#  undef stdout
#endif
#define stdout 0
#endif
%}

%option noyywrap
%option prefix="igraph_pajek_yy"
%option nounput
%option noinput
%option nodefault
%option reentrant
%option bison-bridge
%option bison-locations
%option yylineno
%option caseless

whitespace [ \t\v\f]
digit [0-9]

/* Anything except non-printable (00-1F), space (20), del (7F) and '*': */
word [^\x00-\x20\x7f*]

%x netline

/* Notes:
 *  - Pajek files do not allow empty lines (empty lines should signify the end of the file).
 *  - Unquoted '*' characters may only appear at the start of a line-initial word.
 *  - '*net' is not a valid network line, but earlier igraph versions supported it, so we keep it for now.
 *  - Some Pajek files have parenthesized segments. We skip over these without interpreting them.
 */

%%
<*>{whitespace}+  { }
^%[^\n\r\0]*[\n\r]*  { } /* comments */
\*net             { BEGIN(netline); return NETWORKLINE; }
\*network         { BEGIN(netline); return NETWORKLINE; }
<<<<<<< HEAD
<netline>{whitespace}({word}|{whitespace})* {
   return NET_TITLE; }
=======
<netline>{whitespace}([^\n\r\0])* { return NET_TITLE; }

>>>>>>> ad4b6cf8
\*vertices        { return VERTICESLINE; }
\*arcs            { return ARCSLINE; }
\*edges           { return EDGESLINE; }
\*arcslist        { return ARCSLISTLINE; }
\*edgeslist       { return EDGESLISTLINE; }
\*matrix          { return MATRIXLINE; }
<*>[\n\r]+        { BEGIN(INITIAL); yyextra->mode=0; return NEWLINE; } /* skip over multiple newlines */
\"[^\"\0]*\"      { return QSTR; }
\([^\)\0]*\)      { return PSTR; }
(\+|\-)?{digit}+(\.{digit}+)?([eE](\+|\-)?{digit}+)? {
                    return NUM; }

x_fact  { if (yyextra->mode==1) { return VP_X_FACT; } else { return ALNUM; } }
y_fact  { if (yyextra->mode==1) { return VP_Y_FACT; } else { return ALNUM; } }
ic      { if (yyextra->mode==1) { return VP_IC; } else { return ALNUM; } }
bc      { if (yyextra->mode==1) { return VP_BC; } else { return ALNUM; } }
bw      { if (yyextra->mode==1) { return VP_BW; } else { return ALNUM; } }
phi     { if (yyextra->mode==1) { return VP_PHI; } else { return ALNUM; } }
r       { if (yyextra->mode==1) { return VP_R; } else { return ALNUM; } }
q       { if (yyextra->mode==1) { return VP_Q; } else { return ALNUM; } }
font    { if (yyextra->mode==1) { return VP_FONT; } else { return ALNUM; } }
url     { if (yyextra->mode==1) { return VP_URL; } else { return ALNUM; } }

c       { if (yyextra->mode==2) { return EP_C; } else { return ALNUM; } }
p       { if (yyextra->mode==2) { return EP_P; } else { return ALNUM; } }
s       { if (yyextra->mode==2) { return EP_S; } else { return ALNUM; } }
a       { if (yyextra->mode==2) { return EP_A; } else { return ALNUM; } }
w       { if (yyextra->mode==2) { return EP_W; } else { return ALNUM; } }
h1      { if (yyextra->mode==2) { return EP_H1; } else { return ALNUM; } }
h2      { if (yyextra->mode==2) { return EP_H2; } else { return ALNUM; } }
a1      { if (yyextra->mode==2) { return EP_A1; } else { return ALNUM; } }
a2      { if (yyextra->mode==2) { return EP_A2; } else { return ALNUM; } }
k1      { if (yyextra->mode==2) { return EP_K1; } else { return ALNUM; } }
k2      { if (yyextra->mode==2) { return EP_K2; } else { return ALNUM; } }
ap      { if (yyextra->mode==2) { return EP_AP; } else { return ALNUM; } }
l       { if (yyextra->mode==2) { return EP_L; } else { return ALNUM; } }
lp      { if (yyextra->mode==2) { return EP_LP; } else { return ALNUM; } }

lphi    { if (yyextra->mode==1) { return VP_LPHI; } else
                             if (yyextra->mode==2) { return EP_LPHI; } else { return ALNUM; } }
lc      { if (yyextra->mode==1) { return VP_LC; } else
                             if (yyextra->mode==2) { return EP_LC; } else { return ALNUM; } }
lr      { if (yyextra->mode==1) { return VP_LR; } else
                             if (yyextra->mode==2) { return EP_LR; } else { return ALNUM; } }
la      { if (yyextra->mode==1) { return VP_LA; } else
                             if (yyextra->mode==2) { return EP_LA; } else { return ALNUM; } }
size    { if (yyextra->mode==1) { return VP_SIZE; } else
                             if (yyextra->mode==2) { return EP_SIZE; } else { return ALNUM; } }
fos     { if (yyextra->mode==1) { return VP_FOS; } else
                             if (yyextra->mode==2) { return EP_FOS; } else { return ALNUM; } }

{word}+           { return ALNUM; }

<<EOF>>           { if (yyextra->eof) {
                       yyterminate();
                    } else {
                       yyextra->eof=1;
                       return NEWLINE;
                    }
                  }

<*>.              { return ERROR; }

%%<|MERGE_RESOLUTION|>--- conflicted
+++ resolved
@@ -92,13 +92,8 @@
 ^%[^\n\r\0]*[\n\r]*  { } /* comments */
 \*net             { BEGIN(netline); return NETWORKLINE; }
 \*network         { BEGIN(netline); return NETWORKLINE; }
-<<<<<<< HEAD
-<netline>{whitespace}({word}|{whitespace})* {
-   return NET_TITLE; }
-=======
 <netline>{whitespace}([^\n\r\0])* { return NET_TITLE; }
 
->>>>>>> ad4b6cf8
 \*vertices        { return VERTICESLINE; }
 \*arcs            { return ARCSLINE; }
 \*edges           { return EDGESLINE; }
