--- conflicted
+++ resolved
@@ -846,10 +846,6 @@
     }
 }
 
-<<<<<<< HEAD
-=======
-
->>>>>>> 4f2bea9d
 /*
  * \ingroup internal
  *
@@ -2333,13 +2329,7 @@
     return scale * x * x;
 }
 
-<<<<<<< HEAD
-#endif
-
 igraph_error_t igraph_rng_get_dirichlet(igraph_rng_t *rng,
-=======
-int igraph_rng_get_dirichlet(igraph_rng_t *rng,
->>>>>>> 4f2bea9d
                              const igraph_vector_t *alpha,
                              igraph_vector_t *result) {
 
