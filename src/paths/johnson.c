--- conflicted
+++ resolved
@@ -66,16 +66,12 @@
  *   vertex twice or more.
  * \param weights Optional edge weights. If it is a null-pointer, then
  *   the unweighted breadth-first search based \ref igraph_distances() will
-<<<<<<< HEAD
- *   be called.
+ *   be called.  Edges with positive infinite weights are ignored.
  * \param mode For directed graphs; whether to follow paths along edge
  *    directions (\c IGRAPH_OUT), or the opposite (\c IGRAPH_IN), or
  *    ignore edge directions completely (\c IGRAPH_ALL). It is ignored
  *    for undirected graphs. \c IGRAPH_ALL should not be used with
  *    negative weights.
-=======
- *   be called. Edges with positive infinite weights are ignored.
->>>>>>> cd12eebd
  * \return Error code.
  *
  * Time complexity: O(s|V|log|V|+|V||E|), |V| and |E| are the number
