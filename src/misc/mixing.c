/* -*- mode: C -*-  */
/*
   IGraph library.
   Copyright (C) 2009-2012  Gabor Csardi <csardi.gabor@gmail.com>
   334 Harvard street, Cambridge, MA 02139 USA

   This program is free software; you can redistribute it and/or modify
   it under the terms of the GNU General Public License as published by
   the Free Software Foundation; either version 2 of the License, or
   (at your option) any later version.

   This program is distributed in the hope that it will be useful,
   but WITHOUT ANY WARRANTY; without even the implied warranty of
   MERCHANTABILITY or FITNESS FOR A PARTICULAR PURPOSE.  See the
   GNU General Public License for more details.

   You should have received a copy of the GNU General Public License
   along with this program; if not, write to the Free Software
   Foundation, Inc., 51 Franklin Street, Fifth Floor, Boston, MA
   02110-1301 USA

*/

#include "igraph_mixing.h"

#include "igraph_interface.h"
#include "igraph_structural.h"

/**
 * \function igraph_assortativity_nominal
 * \brief Assortativity of a graph based on vertex categories.
 *
 * Assuming the vertices of the input graph belong to different
 * categories, this function calculates the assortativity coefficient of
 * the graph. The assortativity coefficient is between minus one and one
 * and it is one if all connections stay within categories, it is
 * minus one, if the network is perfectly disassortative. For a
 * randomly connected network it is (asymptotically) zero.
 *
 * </para><para>
 * The unnormalized version, computed when \p normalized is set to false,
 * is identical to the modularity, and is defined as follows for
 * directed networks:
 * </para><para>
 * <code>1/m sum_ij (A_ij - k^out_i k^in_j / m) d(i,j)</code>,
 * </para><para>
 * where \c m denotes the number of edges, \c A_ij is the adjacency matrix,
 * <code>k^out</code> and <code>k^in</code> are the out- and in-degrees,
 * and <code>d(i,j)</code> is one if vertices \c i and \c j are in the same
 * category and zero otherwise.
 *
 * </para><para>
 * The normalized assortativity coefficient is obtained by dividing the
 * previous expression by
 * </para><para>
 * <code>1/m sum_ij (m - k^out_i k^in_j d(i,j) / m)</code>.
 * </para><para>
 * It can take any value within the interval [-1, 1].
 *
 * </para><para>
 * Undirected graphs are effectively treated as directed ones with all-reciprocal
 * edges. Thus, self-loops are taken into account twice in undirected graphs.
 *
 * </para><para>
 * References:
 *
 * </para><para>
 * M. E. J. Newman: Mixing patterns in networks,
 * Phys. Rev. E 67, 026126 (2003)
 * https://doi.org/10.1103/PhysRevE.67.026126.
 * See section II and equation (2) for the definition of the concept.
 *
 * </para><para>
 * For an educational overview of assortativity, see
 * M. E. J. Newman,
 * Networks: An Introduction, Oxford University Press (2010).
 * https://doi.org/10.1093/acprof%3Aoso/9780199206650.001.0001.
 *
 * \param graph The input graph, it can be directed or undirected.
 * \param types Integer vector giving the vertex categories. The types
 *    are represented by integers starting at zero.
 * \param res Pointer to a real variable, the result is stored here.
 * \param directed Boolean, it gives whether to consider edge
 *    directions in a directed graph. It is ignored for undirected
 *    graphs.
 * \param normalized Boolean, whether to compute the usual normalized
 *    assortativity. The unnormalized version is identical to
 *    modularity. Supply true here to compute the standard assortativity.
 * \return Error code.
 *
 * Time complexity: O(|E|+t), |E| is the number of edges, t is the
 * number of vertex types.
 *
 * \sa \ref igraph_assortativity() for computing the assortativity
 * based on continuous vertex values instead of discrete categories.
 * \ref igraph_modularity() to compute generalized modularity.
 */

igraph_error_t igraph_assortativity_nominal(const igraph_t *graph,
                                            const igraph_vector_int_t *types,
                                            igraph_real_t *res,
                                            igraph_bool_t directed,
                                            igraph_bool_t normalized) {

    igraph_integer_t no_of_nodes = igraph_vcount(graph);
    igraph_integer_t no_of_edges = igraph_ecount(graph);
    igraph_real_t no_of_edges_real = no_of_edges;   /* for divisions */
    igraph_integer_t no_of_types;
    igraph_vector_int_t ai, bi, eii;
    igraph_integer_t e, i;
    igraph_real_t sumaibi = 0.0, sumeii = 0.0;

    if (igraph_vector_int_size(types) != no_of_nodes) {
        IGRAPH_ERROR("Invalid types vector length.", IGRAPH_EINVAL);
    }

<<<<<<< HEAD
    if (igraph_vector_int_min(types) < 0) {
        IGRAPH_ERROR("Vertex types must not be negative.", IGRAPH_EINVAL);
=======
    if (no_of_nodes == 0) {
        *res = IGRAPH_NAN;
        return IGRAPH_SUCCESS;
    }

    /* 'types' length > 0 here, safe to call vector_min() */
    if (igraph_vector_min(types) < 0) {
        IGRAPH_ERROR("Invalid `types' vector", IGRAPH_EINVAL);
>>>>>>> 87fe44cb
    }

    directed = directed && igraph_is_directed(graph);

    no_of_types = igraph_vector_int_max(types) + 1;
    IGRAPH_VECTOR_INT_INIT_FINALLY(&ai, no_of_types);
    IGRAPH_VECTOR_INT_INIT_FINALLY(&bi, no_of_types);
    IGRAPH_VECTOR_INT_INIT_FINALLY(&eii, no_of_types);

    for (e = 0; e < no_of_edges; e++) {
        igraph_integer_t from = IGRAPH_FROM(graph, e);
        igraph_integer_t to = IGRAPH_TO(graph, e);
        igraph_integer_t from_type = VECTOR(*types)[from];
        igraph_integer_t to_type = VECTOR(*types)[to];

        VECTOR(ai)[from_type] += 1;
        VECTOR(bi)[to_type] += 1;
        if (from_type == to_type) {
            VECTOR(eii)[from_type] += 1;
        }
        if (!directed) {
            if (from_type == to_type) {
                VECTOR(eii)[from_type] += 1;
            }
            VECTOR(ai)[to_type] += 1;
            VECTOR(bi)[from_type] += 1;
        }
    }

    for (i = 0; i < no_of_types; i++) {
        sumaibi += (VECTOR(ai)[i] / no_of_edges_real) * (VECTOR(bi)[i] / no_of_edges_real);
        sumeii  += (VECTOR(eii)[i] / no_of_edges_real);
    }

    if (!directed) {
        sumaibi /= 4.0;
        sumeii  /= 2.0;
    }

    if (normalized) {
        *res = (sumeii - sumaibi) / (1.0 - sumaibi);
    } else {
        *res = (sumeii - sumaibi);
    }

    igraph_vector_int_destroy(&eii);
    igraph_vector_int_destroy(&bi);
    igraph_vector_int_destroy(&ai);
    IGRAPH_FINALLY_CLEAN(3);

    return IGRAPH_SUCCESS;
}

/**
 * \function igraph_assortativity
 * \brief Assortativity based on numeric properties of vertices.
 *
 * This function calculates the assortativity coefficient of a
 * graph based on given values \c x_i for each vertex \c i. This type of
 * assortativity coefficient equals the Pearson correlation of the values
 * at the two ends of the edges.
 *
 * </para><para>
 * The unnormalized covariance of values, computed when \p normalized is
 * set to false, is defined as follows in a directed graph:
 * </para><para>
 * <code>cov(x_out, x_in) = 1/m sum_ij (A_ij - k^out_i k^in_j / m) x_i x_j</code>,
 * </para><para>
 * where \c m denotes the number of edges, \c A_ij is the adjacency matrix, and
 * <code>k^out</code> and <code>k^in</code> are the out- and in-degrees.
 * \c x_out and \c x_in refer to the sets of vertex values at the start and end of
 * the directed edges.
 *
 * </para><para>
 * The normalized covariance, i.e. Pearson correlation, is obtained by dividing
 * the previous expression by
 * <code>sqrt(var(x_out)) sqrt(var(x_in))</code>, where
 * </para><para>
 * <code>var(x_out) = 1/m sum_i k^out_i x_i^2 - (1/m sum_i k^out_i x_i^2)^2</code>
 * </para><para>
 * <code>var(x_in)  = 1/m sum_j k^in_j x_j^2 - (1/m sum_j k^in_j x_j^2)^2</code>
 *
 * </para><para>
 * Undirected graphs are effectively treated as directed graphs where all edges
 * are reciprocal. Therefore, self-loops are effectively considered twice in
 * undirected graphs.
 *
 * </para><para>
 * References:
 *
 * </para><para>
 * M. E. J. Newman: Mixing patterns
 * in networks, Phys. Rev. E 67, 026126 (2003)
 * https://doi.org/10.1103/PhysRevE.67.026126.
 * See section III and equation (21) for the definition, and equation (26) for
 * performing the calculation in directed graphs with the degrees as values.
 *
 * </para><para>
 * M. E. J. Newman: Assortative mixing in networks,
 * Phys. Rev. Lett. 89, 208701 (2002)
 * http://doi.org/10.1103/PhysRevLett.89.208701.
 * See equation (4) for performing the calculation in undirected
 * graphs with the degrees as values.
 *
 * </para><para>
 * For an educational overview of the concept of assortativity, see
 * M. E. J. Newman,
 * Networks: An Introduction, Oxford University Press (2010).
 * https://doi.org/10.1093/acprof:oso/9780199206650.001.0001.
 *
 * \param graph The input graph, it can be directed or undirected.
 * \param values The vertex values, these can be arbitrary numeric
 *     values.
 * \param values_in A second value vector to be used for the incoming
 *     edges when calculating assortativity for a directed graph.
 *     Supply \c NULL here if you want to use the same values
 *     for outgoing and incoming edges. This argument is ignored
 *     (with a warning) if it is not a null pointer and the undirected
 *     assortativity coefficient is being calculated.
 * \param res Pointer to a real variable, the result is stored here.
 * \param directed Boolean, whether to consider edge directions for
 *     directed graphs. It is ignored for undirected graphs.
 * \param normalized Boolean, whether to compute the normalized
 *     covariance, i.e. Pearson correlation. Supply true here to
 *     compute the standard assortativity.
 * \return Error code.
 *
 * Time complexity: O(|E|), linear in the number of edges of the
 * graph.
 *
 * \sa \ref igraph_assortativity_nominal() if you have discrete vertex
 * categories instead of numeric labels, and \ref
 * igraph_assortativity_degree() for the special case of assortativity
 * based on vertex degrees.
 * 
 * \example examples/simple/igraph_assortativity_degree.c
 */

igraph_error_t igraph_assortativity(const igraph_t *graph,
                         const igraph_vector_t *values,
                         const igraph_vector_t *values_in,
                         igraph_real_t *res,
                         igraph_bool_t directed,
                         igraph_bool_t normalized) {

    igraph_integer_t no_of_nodes = igraph_vcount(graph);
    igraph_integer_t no_of_edges = igraph_ecount(graph);
    igraph_integer_t e;

    directed = directed && igraph_is_directed(graph);

    if (!directed && values_in) {
        IGRAPH_WARNING("Incoming vertex values ignored when calculating undirected assortativity.");
    }

    if (igraph_vector_size(values) != no_of_nodes) {
        IGRAPH_ERROR("Invalid vertex values vector length.", IGRAPH_EINVAL);
    }

    if (values_in && igraph_vector_size(values_in) != no_of_nodes) {
        IGRAPH_ERROR("Invalid incoming vertex values vector length.", IGRAPH_EINVAL);
    }

    if (!directed) {
        igraph_real_t num1 = 0.0, num2 = 0.0, den1 = 0.0;

        for (e = 0; e < no_of_edges; e++) {
            igraph_integer_t from = IGRAPH_FROM(graph, e);
            igraph_integer_t to = IGRAPH_TO(graph, e);
            igraph_real_t from_value = VECTOR(*values)[from];
            igraph_real_t to_value = VECTOR(*values)[to];

            num1 += from_value * to_value;
            num2 += from_value + to_value;
            if (normalized) {
                den1 += from_value * from_value + to_value * to_value;
            }
        }

        num1 /= no_of_edges;
        if (normalized) {
            den1 /= no_of_edges * 2;
        }
        num2 /= no_of_edges * 2;
        num2 = num2 * num2;

        if (normalized) {
            *res = (num1 - num2) / (den1 - num2);
        } else {
            *res = (num1 - num2);
        }

    } else {
        igraph_real_t num1 = 0.0, num2 = 0.0, num3 = 0.0,
                      den1 = 0.0, den2 = 0.0;
        igraph_real_t num, den;

        if (!values_in) {
            values_in = values;
        }

        for (e = 0; e < no_of_edges; e++) {
            igraph_integer_t from = IGRAPH_FROM(graph, e);
            igraph_integer_t to = IGRAPH_TO(graph, e);
            igraph_real_t from_value = VECTOR(*values)[from];
            igraph_real_t to_value = VECTOR(*values_in)[to];

            num1 += from_value * to_value;
            num2 += from_value;
            num3 += to_value;
            if (normalized) {
                den1 += from_value * from_value;
                den2 += to_value * to_value;
            }
        }

        num = num1 - num2 * num3 / no_of_edges;
        if (normalized) {
            den = sqrt(den1 - num2 * num2 / no_of_edges) *
                    sqrt(den2 - num3 * num3 / no_of_edges);

            *res = num / den;
        } else {
            *res = num / no_of_edges;
        }
    }

    return IGRAPH_SUCCESS;
}

/**
 * \function igraph_assortativity_degree
 * \brief Assortativity of a graph based on vertex degree.
 *
 * Assortativity based on vertex degree, please see the discussion at
 * the documentation of \ref igraph_assortativity() for details.
 * This function simply calls \ref igraph_assortativity() with
 * the degrees as the vertex values and normalization enabled.
 * In the directed case, it uses out-degrees as out-values and
 * in-degrees as in-values.
 *
 * \param graph The input graph, it can be directed or undirected.
 * \param res Pointer to a real variable, the result is stored here.
 * \param directed Boolean, whether to consider edge directions for
 *     directed graphs. This argument is ignored for undirected
 *     graphs. Supply true here to do the natural thing, i.e. use
 *     directed version of the measure for directed graphs and the
 *     undirected version for undirected graphs.
 * \return Error code.
 *
 * Time complexity: O(|E|+|V|), |E| is the number of edges, |V| is
 * the number of vertices.
 *
 * \sa \ref igraph_assortativity() for the general function
 * calculating assortativity for any kind of numeric vertex values.
 */

igraph_error_t igraph_assortativity_degree(const igraph_t *graph,
                                igraph_real_t *res,
                                igraph_bool_t directed) {

    directed = directed && igraph_is_directed(graph);
    igraph_integer_t no_of_nodes = igraph_vcount(graph);

    /* This function uses igraph_strength() instead of igraph_degree() in order to obtain
     * a vector of reals instead of a vector of integers. */
    if (directed) {
        igraph_vector_t indegree, outdegree;
        IGRAPH_VECTOR_INIT_FINALLY(&indegree, no_of_nodes);
        IGRAPH_VECTOR_INIT_FINALLY(&outdegree, no_of_nodes);
        IGRAPH_CHECK(igraph_strength(graph, &indegree, igraph_vss_all(), IGRAPH_IN, IGRAPH_LOOPS, NULL));
        IGRAPH_CHECK(igraph_strength(graph, &outdegree, igraph_vss_all(), IGRAPH_OUT, IGRAPH_LOOPS, NULL));
        IGRAPH_CHECK(igraph_assortativity(graph, &outdegree, &indegree, res, /* directed */ 1, /* normalized */ 1));
        igraph_vector_destroy(&indegree);
        igraph_vector_destroy(&outdegree);
        IGRAPH_FINALLY_CLEAN(2);
    } else {
        igraph_vector_t degree;
        IGRAPH_VECTOR_INIT_FINALLY(&degree, no_of_nodes);
        IGRAPH_CHECK(igraph_strength(graph, &degree, igraph_vss_all(), IGRAPH_ALL, IGRAPH_LOOPS, NULL));
        IGRAPH_CHECK(igraph_assortativity(graph, &degree, 0, res, /* directed */ 0, /* normalized */ 1));
        igraph_vector_destroy(&degree);
        IGRAPH_FINALLY_CLEAN(1);
    }

    return IGRAPH_SUCCESS;
}<|MERGE_RESOLUTION|>--- conflicted
+++ resolved
@@ -114,19 +114,14 @@
         IGRAPH_ERROR("Invalid types vector length.", IGRAPH_EINVAL);
     }
 
-<<<<<<< HEAD
-    if (igraph_vector_int_min(types) < 0) {
-        IGRAPH_ERROR("Vertex types must not be negative.", IGRAPH_EINVAL);
-=======
     if (no_of_nodes == 0) {
         *res = IGRAPH_NAN;
         return IGRAPH_SUCCESS;
     }
 
     /* 'types' length > 0 here, safe to call vector_min() */
-    if (igraph_vector_min(types) < 0) {
-        IGRAPH_ERROR("Invalid `types' vector", IGRAPH_EINVAL);
->>>>>>> 87fe44cb
+    if (igraph_vector_int_min(types) < 0) {
+        IGRAPH_ERROR("Vertex types must not be negative.", IGRAPH_EINVAL);
     }
 
     directed = directed && igraph_is_directed(graph);
