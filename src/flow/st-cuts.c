--- conflicted
+++ resolved
@@ -786,11 +786,7 @@
     IGRAPH_CHECK(igraph_vector_bool_init(&GammaS, no_of_nodes));
     IGRAPH_FINALLY(igraph_vector_bool_destroy, &GammaS);
     if (igraph_marked_queue_int_size(S) == 0) {
-<<<<<<< HEAD
-        VECTOR(GammaS)[VECTOR(Sbar_map)[source]] = 1;
-=======
-        VECTOR(GammaS)[VECTOR(Sbar_map)[source] - 1] = true;
->>>>>>> b47dc329
+        VECTOR(GammaS)[VECTOR(Sbar_map)[source]] = true;
     } else {
         for (i = 0; i < no_of_nodes; i++) {
             if (igraph_marked_queue_int_iselement(S, i)) {
