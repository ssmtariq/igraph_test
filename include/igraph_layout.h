--- conflicted
+++ resolved
@@ -236,13 +236,8 @@
                                        const igraph_vector_t *weights,
                                        const igraph_vector_bool_t *fixed);
 
-<<<<<<< HEAD
-IGRAPH_EXPORT igraph_error_t igraph_layout_merge_dla(igraph_vector_ptr_t *graphs,
-                                          igraph_vector_ptr_t *coords,
-=======
-IGRAPH_EXPORT int igraph_layout_merge_dla(const igraph_vector_ptr_t *graphs,
+IGRAPH_EXPORT igraph_error_t igraph_layout_merge_dla(const igraph_vector_ptr_t *graphs,
                                           const igraph_vector_ptr_t *coords,
->>>>>>> 11d4da28
                                           igraph_matrix_t *res);
 
 IGRAPH_EXPORT igraph_error_t igraph_layout_gem(const igraph_t *graph, igraph_matrix_t *res,
