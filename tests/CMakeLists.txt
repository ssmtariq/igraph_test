--- conflicted
+++ resolved
@@ -516,11 +516,8 @@
   adjlist
   igraph_adjlist_init_complementer
   igraph_adjlist_simplify
-<<<<<<< HEAD
   igraph_get_stochastic_sparse
-=======
   igraph_get_laplacian
->>>>>>> ff362265
   igraph_to_directed
   igraph_to_prufer
   inclist
