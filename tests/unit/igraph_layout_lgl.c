/* -*- mode: C -*-  */
/*
   IGraph library.
   Copyright (C) 2006-2012  Gabor Csardi <csardi.gabor@gmail.com>
   334 Harvard st, Cambridge MA, 02139 USA

   This program is free software; you can redistribute it and/or modify
   it under the terms of the GNU General Public License as published by
   the Free Software Foundation; either version 2 of the License, or
   (at your option) any later version.

   This program is distributed in the hope that it will be useful,
   but WITHOUT ANY WARRANTY; without even the implied warranty of
   MERCHANTABILITY or FITNESS FOR A PARTICULAR PURPOSE.  See the
   GNU General Public License for more details.

   You should have received a copy of the GNU General Public License
   along with this program; if not, write to the Free Software
   Foundation, Inc.,  51 Franklin Street, Fifth Floor, Boston, MA
   02110-1301 USA

*/

#include <igraph.h>
#include <math.h>

#include "test_utilities.h"

int main() {

    igraph_t g;
    igraph_matrix_t coords;
    igraph_real_t vc;

    igraph_rng_seed(igraph_rng_default(), 33);

<<<<<<< HEAD
    printf("Testing k-ary tree\n");
    igraph_kary_tree(&g, 100, 3, IGRAPH_TREE_UNDIRECTED);
    /*   igraph_barabasi_game(&g, 1000, 1, 0, 0, IGRAPH_UNDIRECTED); */
=======
    /* Smoke test with a tree */
    igraph_tree(&g, 100, 3, IGRAPH_TREE_UNDIRECTED);
    igraph_matrix_init(&coords, 0, 0);
    vc = igraph_vcount(&g);
    igraph_layout_lgl(&g, &coords,
                      /* maxiter */    150,
                      /* maxdelta */   vc,
                      /* area */       vc * vc,
                      /* coolexp */    1.5,
                      /* repulserad */ vc * vc * vc,
                      /* cellsize */   sqrt(sqrt(vc)),
                      /* root */       0);

    igraph_matrix_destroy(&coords);
    igraph_destroy(&g);

    /* Smoke test with a graph with no vertices */
    igraph_small(&g, 0, 0, -1);
>>>>>>> 25cb8520
    igraph_matrix_init(&coords, 0, 0);
    vc = igraph_vcount(&g);
    igraph_layout_lgl(&g, &coords,
                      /* maxiter */    150,
                      /* maxdelta */   vc,
                      /* area */       vc * vc,
                      /* coolexp */    1.5,
                      /* repulserad */ vc * vc * vc,
                      /* cellsize */   sqrt(sqrt(vc)),
                      /* root */       0);

    igraph_matrix_destroy(&coords);
    igraph_destroy(&g);

    /* Test that a warning is printed for disconnected graphs */
    printf("Testing disconnected graph\n");
    igraph_small(&g, 5, IGRAPH_UNDIRECTED, 0, 1, 1, 2, 2, 0, 3, 4, -1);
    igraph_matrix_init(&coords, 0, 0);
    vc = igraph_vcount(&g);
    EXPECT_WARNING(
        igraph_layout_lgl(&g, &coords,
                        /* maxiter */    150,
                        /* maxdelta */   vc,
                        /* area */       vc * vc,
                        /* coolexp */    1.5,
                        /* repulserad */ vc * vc * vc,
                        /* cellsize */   sqrt(sqrt(vc)),
                        /* root */       0),
        "LGL layout does not support disconnected graphs yet."
    );
    igraph_matrix_destroy(&coords);
    igraph_destroy(&g);

    VERIFY_FINALLY_STACK();

    return 0;
}<|MERGE_RESOLUTION|>--- conflicted
+++ resolved
@@ -34,13 +34,8 @@
 
     igraph_rng_seed(igraph_rng_default(), 33);
 
-<<<<<<< HEAD
-    printf("Testing k-ary tree\n");
-    igraph_kary_tree(&g, 100, 3, IGRAPH_TREE_UNDIRECTED);
-    /*   igraph_barabasi_game(&g, 1000, 1, 0, 0, IGRAPH_UNDIRECTED); */
-=======
-    /* Smoke test with a tree */
-    igraph_tree(&g, 100, 3, IGRAPH_TREE_UNDIRECTED);
+    printf("Testing graph with no vertices\n");
+    igraph_small(&g, 0, 0, -1);
     igraph_matrix_init(&coords, 0, 0);
     vc = igraph_vcount(&g);
     igraph_layout_lgl(&g, &coords,
@@ -55,9 +50,9 @@
     igraph_matrix_destroy(&coords);
     igraph_destroy(&g);
 
-    /* Smoke test with a graph with no vertices */
-    igraph_small(&g, 0, 0, -1);
->>>>>>> 25cb8520
+    printf("Testing k-ary tree\n");
+    igraph_kary_tree(&g, 100, 3, IGRAPH_TREE_UNDIRECTED);
+    /*   igraph_barabasi_game(&g, 1000, 1, 0, 0, IGRAPH_UNDIRECTED); */
     igraph_matrix_init(&coords, 0, 0);
     vc = igraph_vcount(&g);
     igraph_layout_lgl(&g, &coords,
