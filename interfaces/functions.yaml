--- conflicted
+++ resolved
@@ -624,11 +624,7 @@
 
 igraph_spanner:
     PARAMS: |-
-<<<<<<< HEAD
-        GRAPH graph, OUT EDGE_INDICES spanner, REAL stretch, EDGE_WEIGHTS weights
-=======
-        GRAPH graph, OUT EDGE_INDICES spanner, REAL stretch, OPTIONAL EDGEWEIGHTS weights
->>>>>>> bd73453c
+        GRAPH graph, OUT EDGE_INDICES spanner, REAL stretch, OPTIONAL EDGE_WEIGHTS weights
     DEPS: weights ON graph
 
 igraph_subcomponent:
